<<<<<<< HEAD
{deps, [ {supervisor3, "1.1.2"}
       , {kafka_protocol, "0.7.0"}
=======
{deps, [ {supervisor3, "1.1.3"}
       , {kafka_protocol, "0.4.0"}
>>>>>>> 28c5e613
       ]}.
{erl_opts, [warn_unused_vars,warn_shadow_vars,warn_unused_import,warn_obsolete_guard,debug_info]}.<|MERGE_RESOLUTION|>--- conflicted
+++ resolved
@@ -1,9 +1,4 @@
-<<<<<<< HEAD
-{deps, [ {supervisor3, "1.1.2"}
-       , {kafka_protocol, "0.7.0"}
-=======
 {deps, [ {supervisor3, "1.1.3"}
-       , {kafka_protocol, "0.4.0"}
->>>>>>> 28c5e613
+       , {kafka_protocol, "0.7.2"}
        ]}.
 {erl_opts, [warn_unused_vars,warn_shadow_vars,warn_unused_import,warn_obsolete_guard,debug_info]}.