--- conflicted
+++ resolved
@@ -1,5 +1,5 @@
 %%%
-%%%   Copyright (c) 2015-2106, Klarna AB
+%%%   Copyright (c) 2015-2107, Klarna AB
 %%%
 %%%   Licensed under the Apache License, Version 2.0 (the "License");
 %%%   you may not use this file except in compliance with the License.
@@ -14,12 +14,6 @@
 %%%   limitations under the License.
 %%%
 
-%%%=============================================================================
-%%% @doc
-%%% @copyright 2015-2016 Klarna AB
-%%% @end
-%%% ============================================================================
-
 %% @private
 -module(brod_producer_buffer).
 
@@ -39,17 +33,13 @@
 -include("brod_int.hrl").
 
 %% keep data in fun() to avoid huge log dumps in case of crash etc.
-<<<<<<< HEAD
--type data() :: fun(() -> {key(), value()}).
+-type data() :: fun(() -> {brod:key(), brod:value()}).
 -type milli_ts() :: pos_integer().
 -type milli_sec() :: non_neg_integer().
 -type count() :: non_neg_integer().
-=======
--type data() :: fun(() -> {brod:key(), brod:value()}).
->>>>>>> cfcc63b8
 
 -record(req,
-        { call_ref :: brod:brod_call_ref()
+        { call_ref :: brod:call_ref()
         , data     :: data()
         , bytes    :: non_neg_integer()
         , ctime    :: milli_ts() %% time when request was created
@@ -66,7 +56,6 @@
 -define(NEW_QUEUE, queue:new()).
 
 -record(buf,
-<<<<<<< HEAD
         { buffer_limit      = 1          :: pos_integer()
         , onwire_limit      = 1          :: pos_integer()
         , max_batch_size    = 1          :: pos_integer()
@@ -78,22 +67,12 @@
         , onwire_count      = 0          :: non_neg_integer()
         , pending           = ?NEW_QUEUE :: queue:queue(#req{})
         , buffer            = ?NEW_QUEUE :: queue:queue(#req{})
-        , onwire            = []         :: [{corr_id(), [#req{}]}]
-=======
-        { buffer_limit   = 1            :: pos_integer()
-        , onwire_limit   = 1            :: pos_integer()
-        , max_batch_size = 1            :: pos_integer()
-        , max_retries    = 0            :: integer()
-        , send_fun       = ?ERR_FUN     :: send_fun()
-        , buffer_count   = 0            :: non_neg_integer()
-        , onwire_count   = 0            :: non_neg_integer()
-        , pending        = ?EMPTY_QUEUE :: queue:queue(#req{})
-        , buffer         = ?EMPTY_QUEUE :: queue:queue(#req{})
-        , onwire         = []           :: [{brod:corr_id(), [#req{}]}]
->>>>>>> cfcc63b8
+        , onwire            = []         :: [{brod:corr_id(), [#req{}]}]
         }).
 
 -opaque buf() :: #buf{}.
+
+-type corr_id() :: brod:corr_id().
 
 %%%_* APIs =====================================================================
 
@@ -122,7 +101,7 @@
 %% @doc Buffer a produce request.
 %% Respond to caller immediately if the buffer limit is not yet reached.
 %% @end
--spec add(buf(), brod:brod_call_ref(), brod:key(), brod:value()) -> {ok, buf()}.
+-spec add(buf(), brod:call_ref(), brod:key(), brod:value()) -> {ok, buf()}.
 add(#buf{pending = Pending} = Buf, CallRef, Key, Value) ->
   Req = #req{ call_ref = CallRef
             , data     = fun() -> {Key, Value} end
@@ -156,12 +135,7 @@
   end.
 
 %% @doc Reply 'acked' to callers.
-<<<<<<< HEAD
--spec ack(buf(), corr_id()) ->
-        {ok, buf()} | {error, none | corr_id()}.
-=======
--spec ack(buf(), brod:corr_id()) -> {ok, buf()} | {error, ignored}.
->>>>>>> cfcc63b8
+-spec ack(buf(), corr_id()) -> {ok, buf()} | {error, none | corr_id()}.
 ack(#buf{ onwire_count = OnWireCount
         , onwire       = [{CorrId, Reqs} | Rest]
         } = Buf, CorrId) ->
@@ -179,12 +153,7 @@
 %% reached maximum retry limit.
 %% Unknown correlation IDs are discarded.
 %% @end
-<<<<<<< HEAD
--spec nack(buf(), corr_id(), any()) ->
-        {ok, buf()} | {error, none | corr_id()}.
-=======
--spec nack(buf(), brod:corr_id(), any()) -> {ok, buf()} | {error, ignored}.
->>>>>>> cfcc63b8
+-spec nack(buf(), corr_id(), any()) -> {ok, buf()} | {error, none | corr_id()}.
 nack(#buf{onwire = [{CorrId, _Reqs} | _]} = Buf, CorrId, Reason) ->
   nack_all(Buf, Reason);
 nack(#buf{onwire = OnWire}, CorrIdReceived, _Reason) ->
@@ -222,11 +191,7 @@
 %% produce requests were received from clients.
 %% Return expected correlation ID, or otherwise raise an 'exit' exception.
 %% @end
-<<<<<<< HEAD
 -spec assert_corr_id([{corr_id(), [#req{}]}], corr_id()) -> none | corr_id().
-=======
--spec assert_corr_id([{brod:corr_id(), [#req{}]}], brod:corr_id()) -> true.
->>>>>>> cfcc63b8
 assert_corr_id(_OnWireRequests = [], _CorrIdReceived) ->
   none;
 assert_corr_id([{CorrId, _Req} | _], CorrIdReceived) ->
@@ -239,7 +204,7 @@
 %% one comparing to ID1.
 %% Assuming that no clients would send up to 2^26 messages asynchronously.
 %% @end
--spec is_later_corr_id(brod:corr_id(), brod:corr_id()) -> boolean().
+-spec is_later_corr_id(corr_id(), corr_id()) -> boolean().
 is_later_corr_id(Id1, Id2) ->
   Diff = abs(Id1 - Id2),
   case Diff < (kpro:max_corr_id() div 2) of
