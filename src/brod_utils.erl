%%%
%%%   Copyright (c) 2014-2017, Klarna AB
%%%
%%%   Licensed under the Apache License, Version 2.0 (the "License");
%%%   you may not use this file except in compliance with the License.
%%%   You may obtain a copy of the License at
%%%
%%%       http://www.apache.org/licenses/LICENSE-2.0
%%%
%%%   Unless required by applicable law or agreed to in writing, software
%%%   distributed under the License is distributed on an "AS IS" BASIS,
%%%   WITHOUT WARRANTIES OR CONDITIONS OF ANY KIND, either express or implied.
%%%   See the License for the specific language governing permissions and
%%%   limitations under the License.
%%%

-module(brod_utils).

%% Exports
-export([ assert_client/1
        , assert_group_id/1
        , assert_topics/1
        , assert_topic/1
        , bytes/1
        , connect_group_coordinator/3
        , decode_messages/2
        , describe_groups/3
        , fetch/8
        , fetch_committed_offsets/2
        , fetch_committed_offsets/3
        , find_leader_in_metadata/3
        , find_struct/3
        , get_metadata/1
        , get_metadata/2
        , get_metadata/3
        , get_sasl_opt/1
        , init_sasl_opt/1
        , is_normal_reason/1
        , is_pid_alive/1
        , list_all_groups/2
        , list_groups/2
        , log/3
        , make_fetch_fun/6
        , os_time_utc_str/0
        , resolve_offset/4
        , resolve_offset/5
        , shutdown_pid/1
        , try_connect/1
        , try_connect/2
        , resolve_group_coordinator/3
        ]).

-include("brod_int.hrl").

-type req_fun() :: fun((offset(), kpro:count()) -> kpro:req()).
-type fetch_fun() :: fun((offset()) -> {ok, [brod:message()]} | {error, any()}).
-type sock_opts() :: brod:sock_opts().

%%%_* APIs =====================================================================

%% @doc Try to connect to any of the bootstrap nodes and fetch metadata
%% for all topics
%% @end
-spec get_metadata([endpoint()]) -> {ok, kpro:struct()} | {error, any()}.
get_metadata(Hosts) ->
  get_metadata(Hosts, []).

%% @doc Try to connect to any of the bootstrap nodes and fetch metadata
%% for the given topics
%% @end
-spec get_metadata([endpoint()], [topic()]) ->
        {ok, kpro:struct()} | {error, any()}.
get_metadata(Hosts, Topics) ->
  get_metadata(Hosts, Topics, _Options = []).

%% @doc Try to connect to any of the bootstrap nodes using the given
%% connection options and fetch metadata for the given topics.
%% @end
-spec get_metadata([endpoint()], [topic()], sock_opts()) ->
        {ok, kpro:struct()} | {error, any()}.
get_metadata(Hosts, Topics, Options) ->
  with_sock(
    try_connect(Hosts, Options),
    fun(Pid) ->
      Vsn = 0, %% TODO pick version
      Body = [{topics, Topics}],
      Request = kpro:req(metadata_request, Vsn, Body),
      #kpro_rsp{ tag = metadata_response
               , vsn = Vsn
               , msg = Msg
               } = request_sync(Pid, Request),
      {ok, Msg}
    end).

%% @doc Resolve timestamp to real offset.
-spec resolve_offset([endpoint()], topic(), partition(),
                     offset_time(), sock_opts()) ->
        {ok, [offset()]} | {error, any()}.
resolve_offset(Hosts, Topic, Partition, Time, Options) when is_list(Options) ->
  with_sock(
    brod:connect_leader(Hosts, Topic, Partition, Options),
    fun(Pid) ->
        resolve_offset(Pid, Topic, Partition, Time)
    end).

%% @doc Resolve timestamp to real offset.
-spec resolve_offset(pid(), topic(), partition(), offset_time()) ->
        {ok, [offset()]} | {error, any()}.
resolve_offset(SocketPid, Topic, Partition, Time) ->
  Request = offsets_request(Topic, Partition, Time),
  #kpro_rsp{tag = offsets_response
           , vsn = Vsn
           , msg = Msg
           } = request_sync(SocketPid, Request),
  [Response] = kf(responses, Msg),
  [PartitionRespons] = kf(partition_responses, Response),
  Ec = kf(error_code, PartitionRespons),
  ?IS_ERROR(Ec) andalso erlang:throw(Ec),
  case Vsn of
    0 ->
      case kf(offsets, PartitionRespons) of
        [Offset] -> {ok, Offset};
        []       -> {error, not_found}
      end;
    1 ->
      {ok, kf(offset, PartitionRespons)}
  end.

%% @doc Try connect to any of the given bootstrap nodes.
-spec try_connect([endpoint()]) -> {ok, pid()} | {error, any()}.
try_connect(Hosts) ->
  try_connect(Hosts, [], ?undef).

%% @doc Try connect to any of the given bootstrap nodes using
%% the given connect options.
%% @end
try_connect(Hosts, Options) ->
  try_connect(Hosts, Options, ?undef).

%% @doc Check terminate reason for a gen_server implementation
is_normal_reason(normal)        -> true;
is_normal_reason(shutdown)      -> true;
is_normal_reason({shutdown, _}) -> true;
is_normal_reason(_)             -> false.

is_pid_alive(Pid) ->
  is_pid(Pid) andalso is_process_alive(Pid).

shutdown_pid(Pid) ->
  case is_pid_alive(Pid) of
    true  -> exit(Pid, shutdown);
    false -> ok
  end.

%% @doc Find leader broker ID for the given topic-partiton in
%% the metadata response received from socket.
%% @end
<<<<<<< HEAD
-spec find_leader_in_metadata(kpro:struct(), topic(), partition()) ->
        {ok, endpoint()} | {error, any()}.
=======
-spec find_leader_in_metadata(kpro_MetadataResponse(),
                              brod:topic(),
                              brod:partition()) ->
                                     {ok, brod:endpoint()} | {error, any()}.
>>>>>>> cfcc63b8
find_leader_in_metadata(Metadata, Topic, Partition) ->
  try
    {ok, do_find_leader_in_metadata(Metadata, Topic, Partition)}
  catch throw : Reason ->
    {error, Reason}
  end.

%% @doc Get now timestamp, and format as UTC string.
-spec os_time_utc_str() -> string().
os_time_utc_str() ->
  Ts = os:timestamp(),
  {{Y,M,D}, {H,Min,Sec}} = calendar:now_to_universal_time(Ts),
  {_, _, Micro} = Ts,
  S = io_lib:format("~4.4.0w-~2.2.0w-~2.2.0w:~2.2.0w:~2.2.0w:~2.2.0w.~6.6.0w",
                    [Y, M, D, H, Min, Sec, Micro]),
  lists:flatten(S).

%% @doc simple wrapper around error_logger.
%% NOTE: keep making MFA calls to error_logger to
%%       1. allow logging libraries such as larger parse_transform
%%       2. be more xref friendly
%% @end
-spec log(info | warning | error, string(), [any()]) -> ok.
log(info,    Fmt, Args) -> error_logger:info_msg(Fmt, Args);
log(warning, Fmt, Args) -> error_logger:warning_msg(Fmt, Args);
log(error,   Fmt, Args) -> error_logger:error_msg(Fmt, Args).

<<<<<<< HEAD
%% @doc Assert client_id is an atom().
=======
%% @doc Request (sync) for topic-partition offsets.
-spec fetch_offsets(pid(), brod:topic(), brod:partition(),
                    brod:offset_time(), pos_integer()) -> {ok, [brod:offset()]}.
fetch_offsets(SocketPid, Topic, Partition, TimeOrSemanticOffset, NrOfOffsets) ->
  Request = offset_request(Topic, Partition, TimeOrSemanticOffset, NrOfOffsets),
  {ok, Response} = brod_sock:request_sync(SocketPid, Request, 5000),
  #kpro_OffsetResponse{topicOffsets_L = [TopicOffsets]} = Response,
  #kpro_TopicOffsets{partitionOffsets_L = [PartitionOffsets]} = TopicOffsets,
  #kpro_PartitionOffsets{offset_L = Offsets} = PartitionOffsets,
  {ok, Offsets}.

%% @doc Convert a `kpro_Message' to a `kafka_message'.
-spec kafka_message(kpro_Message())      -> brod:kafka_message();
                   (?incomplete_message) -> ?incomplete_message.
kafka_message(#kpro_Message{ offset     = Offset
                           , magicByte  = MagicByte
                           , attributes = Attributes
                           , key        = MaybeKey
                           , value      = Value
                           , crc        = Crc
                           }) ->
  Key = case MaybeKey of
          ?undef -> <<>>;
          _      -> MaybeKey
        end,
  #kafka_message{ offset     = Offset
                , magic_byte = MagicByte
                , attributes = Attributes
                , key        = Key
                , value      = Value
                , crc        = Crc
                };
kafka_message(?incomplete_message) ->
  ?incomplete_message.

>>>>>>> cfcc63b8
-spec assert_client(brod:client_id() | pid()) -> ok | no_return().
assert_client(Client) ->
  ok_when(is_atom(Client) orelse is_pid(Client),
          {bad_client, Client}).

%% @doc Assert group_id is a binary().
-spec assert_group_id(brod:group_id()) -> ok | no_return().
assert_group_id(GroupId) ->
  ok_when(is_binary(GroupId) andalso size(GroupId) > 0,
          {bad_group_id, GroupId}).

%% @doc Assert a list of topic names [binary()].
-spec assert_topics([brod:topic()]) -> ok | no_return().
assert_topics(Topics) ->
  Pred = fun(Topic) -> ok =:= assert_topic(Topic) end,
  ok_when(is_list(Topics) andalso Topics =/= [] andalso lists:all(Pred, Topics),
          {bad_topics, Topics}).

%% @doc Assert topic is a binary().
-spec assert_topic(brod:topic()) -> ok | no_return().
assert_topic(Topic) ->
  ok_when(is_binary(Topic) andalso size(Topic) > 0,
          {bad_topic, Topic}).

%% @doc Map message to brod's format.
%% incomplete message indicator is kept when the only one message is incomplete.
%% Messages having offset earlier than the requested offset are discarded.
%% this might happen for compressed message sets
%% @end
-spec decode_messages(offset(), [kpro:decoded_message()]) ->
       kpro:incomplete_message() | [brod:message()].
decode_messages(BeginOffset, Messages) when is_binary(Messages) ->
  decode_messages(BeginOffset, kpro:decode_message_set(Messages));
decode_messages(_BeginOffset, ?incomplete_message(_) = Incomplete) ->
  Incomplete;
decode_messages(BeginOffset, Messages) when is_list(Messages) ->
  drop_old_messages(BeginOffset, Messages).

%% @doc Fetch a single message set from the given topic-partition.
-spec fetch([endpoint()], topic(), partition(), offset(),
            non_neg_integer(), non_neg_integer(), pos_integer(),
            sock_opts()) -> {ok, [#kafka_message{}]} | {error, any()}.
fetch(Hosts, Topic, Partition, Offset, WaitTime,
      MinBytes, MaxBytes, Options) ->
  with_sock(
    brod:connect_leader(Hosts, Topic, Partition, Options),
    fun(Pid) ->
        Fetch = make_fetch_fun(Pid, Topic, Partition,
                               WaitTime, MinBytes, MaxBytes),
        Fetch(Offset)
    end).

%% @doc Make a fetch function which should expand `max_bytes' when
%% it is not big enough to fetch one signle message.
%% @end
-spec make_fetch_fun(pid(), topic(), partition(), kpro:wait(),
                     kpro:count(), kpro:count()) -> fetch_fun().
make_fetch_fun(SockPid, Topic, Partition, WaitTime, MinBytes, MaxBytes) ->
  ReqFun = make_req_fun(SockPid, Topic, Partition, WaitTime, MinBytes),
  fun(Offset) -> fetch(SockPid, ReqFun, Offset, MaxBytes) end.

%% @doc Get sasl options from client config.
-spec get_sasl_opt(client_config()) -> sasl_opt().
get_sasl_opt(Config) ->
  case proplists:get_value(sasl, Config) of
    {plain, User, PassFun} when is_function(PassFun) ->
      {plain, User, PassFun()};
    {plain, File} ->
      {User, Pass} = read_sasl_file(File),
      {plain, User, Pass};
    Other ->
      Other
  end.

%% @doc Hide sasl plain password in an anonymous function to avoid
%% the plain text being dumped to crash logs
%% @end
-spec init_sasl_opt(client_config()) -> client_config().
init_sasl_opt(Config) ->
  case get_sasl_opt(Config) of
    {plain, User, Pass} when not is_function(Pass) ->
      replace_prop(sasl, {plain, User, fun() -> Pass end}, Config);
    _Other ->
      Config
  end.

%% @doc Fethc ommitted offsets for ALL topics in the given consumer group.
-spec fetch_committed_offsets([endpoint()], sock_opts(), group_id()) ->
        {ok, [kpro:struct()]} | {error, any()}.
fetch_committed_offsets(BootstrapEndpoints, SockOpts, GroupId) ->
  with_sock(
    connect_group_coordinator(BootstrapEndpoints, SockOpts, GroupId),
    fun(Pid) -> fetch_committed_offsets(Pid, GroupId) end).

%% @doc Same as `fetch_committed_offsets/3', only work on a socket
%% connected to the group coordinator broker.
%% @end
-spec fetch_committed_offsets(pid(), group_id()) ->
        {ok, [kpro:struct()]} | {error, any()}.
fetch_committed_offsets(SockPid, GroupId) ->
  Body = [ {group_id, GroupId}
         , {topics, ?undef} %% Fetch ALL when topics array is null
         ],
  %% {topics, ?undef} works only with version 2
  Vsn = 2,
  Req = kpro:req(offset_fetch_request, Vsn, Body),
  try
    #kpro_rsp{ tag = offset_fetch_response
             , vsn = Vsn
             , msg = Msg
             } = request_sync(SockPid, Req),
    TopicsArray = kf(responses, Msg),
    {ok, TopicsArray}
  catch
    throw : Reason ->
      {error, Reason}
  end.

%%%_* Internal Functions =======================================================

%% @private Make a function to build fetch requests.
%% The function takes offset and max_bytes as input as these two parameters
%% are varient when continuously polling a specific topic-partition.
%% @end
-spec make_req_fun(pid(), topic(), partition(),
                   kpro:wait(), kpro:count()) -> req_fun().
make_req_fun(_SockPid, Topic, Partition, WaitTime, MinBytes) ->
  Vsn = 0, %% TODO pick version (make use of SockPid)
  fun(Offset, MaxBytes) ->
      kpro:fetch_request(Vsn, Topic, Partition, Offset,
                         WaitTime, MinBytes, MaxBytes)
  end.

%% @doc Fetch a message-set. If the given MaxBytes is not enough to fetch a
%% single message, expand it to fetch exactly one message
%% @end
-spec fetch(pid(), req_fun(), offset(), kpro:count()) ->
               {ok, [brod:message()]} | {error, any()}.
fetch(SockPid, ReqFun, Offset, MaxBytes) when is_pid(SockPid) ->
  Request = ReqFun(Offset, MaxBytes),
  #kpro_rsp{ tag = fetch_response
           , msg = Msg
           } = request_sync(SockPid, Request, infinity),
  [Response] = kf(responses, Msg),
  [PartitionResponse] = kf(partition_responses, Response),
  Header = kf(partition_header, PartitionResponse),
  Messages0 = kf(record_set, PartitionResponse),
  ErrorCode = kf(error_code, Header),
  case ?IS_ERROR(ErrorCode) of
    true ->
      {error, kpro_error_code:desc(ErrorCode)};
    false ->
      case decode_messages(Offset, Messages0) of
        ?incomplete_message(Size) ->
          fetch(SockPid, ReqFun, Offset, Size);
        Messages ->
          {ok, Messages}
      end
  end.

%% @doc List all groups in the given cluster.
%% NOTE: Exception if failed against any of the coordinator brokers.
%% @end
-spec list_all_groups([brod:endpoint()], sock_opts()) ->
        [{brod:endpoint(), [brod:cg()] | {error, any()}}].
list_all_groups(Endpoints, Options) ->
  {ok, Metadata} = get_metadata(Endpoints, [], Options),
  Brokers0 = kf(brokers, Metadata),
  Brokers = [{binary_to_list(kf(host, B)), kf(port, B)} || B <- Brokers0],
  lists:foldl(
    fun(Broker, Acc) ->
        case list_groups(Broker, Options) of
          {ok, Groups}    -> [{Broker, Groups} | Acc];
          {error, Reason} -> [{Broker, {error, Reason}} | Acc]
        end
    end, [], Brokers).

%% @doc List all groups in the given coordinator broker.
-spec list_groups(endpoint(), sock_opts()) ->
        {ok, [brod:cg()]} | {error, any()}.
list_groups(Endpoint, Options) ->
  with_sock(
    try_connect([Endpoint], Options),
    fun(Pid) ->
      Vsn = 0, %% only one version
      Body = [], %% this request has no struct field
      Request = kpro:req(list_groups_request, Vsn, Body),
      #kpro_rsp{ tag = list_groups_response
               , vsn = Vsn
               , msg = Msg
               } = request_sync(Pid, Request),
      ErrorCode = kf(error_code, Msg),
      case ?IS_ERROR(ErrorCode) of
        true ->
          {error, ErrorCode};
        false ->
          Groups =
            lists:map(
              fun(Struct) ->
                  Id = kf(group_id, Struct),
                  Type = kf(protocol_type, Struct),
                  #brod_cg{ id = Id
                          , protocol_type = Type
                          }
              end, kf(groups, Msg)),
          {ok, Groups}
      end
    end).

%% @doc Send describe_groups_request and wait for describe_groups_response.
-spec describe_groups(endpoint(), sock_opts(), [brod:group_id()]) ->
        {ok, kpro:struct()} | {error, any()}.
describe_groups(Coordinator, SockOpts, IDs) ->
  with_sock(
    try_connect([Coordinator], SockOpts),
    fun(Pid) ->
        Req = kpro:req(describe_groups_request, 0, [{group_ids, IDs}]),
        #kpro_rsp{ tag = describe_groups_response
                 , vsn = 0
                 , msg = Msg
                 } = request_sync(Pid, Req),
        Groups = kf(groups, Msg),
        {ok, Groups}
    end).

%% @doc Connect to consumer group coordinator broker.
%% Done in steps: 1) connect to any of the given bootstrap ednpoints;
%% 2) send group_coordinator_request to resolve group coordinator endpoint;
%% 3) connect to the resolved endpoint and return the brod_sock pid
%% @end
-spec connect_group_coordinator([endpoint()], sock_opts(), group_id()) ->
        {ok, pid()} | {error, any()}.
connect_group_coordinator(BootstrapEndpoints, SockOpts, GroupId) ->
  case resolve_group_coordinator(BootstrapEndpoints, SockOpts, GroupId) of
    {ok, Endpoint} -> try_connect([Endpoint]);
    {error, Reason} -> {error, Reason}
  end.

%% @doc Send group_coordinator_request to any of the bootstrap endpoints.
%% return resolved coordinator broker endpoint.
%% @end
-spec resolve_group_coordinator([endpoint()], sock_opts(), group_id()) ->
        {ok, endpoint()} | {error, any()}.
resolve_group_coordinator(BootstrapEndpoints, SockOpts, GroupId) ->
  with_sock(
    try_connect(BootstrapEndpoints, SockOpts),
    fun(BootstrapSockPid) ->
        Req = kpro:req(group_coordinator_request, 0, [{group_id, GroupId}]),
        #kpro_rsp{ tag = group_coordinator_response
                 , vsn = 0
                 , msg = Struct
                 } = request_sync(BootstrapSockPid, Req),
        EC = kf(error_code, Struct),
        ?IS_ERROR(EC) andalso erlang:throw(EC),
        Coordinator = kf(coordinator, Struct),
        Host = kf(host, Coordinator),
        Port = kf(port, Coordinator),
        {ok, {binary_to_list(Host), Port}}
    end).

%%%_* Internal functions =======================================================

%% @private
-spec with_sock({ok, pid()}, fun((pid()) -> Result)) -> Result
        when Result :: {ok, _} | {errory, any()}.
with_sock({ok, Pid}, Fun) ->
  try
    Fun(Pid)
  catch
    throw : Reason ->
      {error, Reason}
  after
    _ = brod_sock:stop(Pid)
  end;
with_sock({error, Reason}, _Fun) ->
  {error, Reason}.

%% @private
-spec replace_prop(term(), term(), proplists:proplist()) ->
        proplists:proplist().
replace_prop(Key, Value, PropL0) ->
  PropL = proplists:delete(Key, PropL0),
  [{Key, Value} | PropL].

%% @private Read a regular file, assume it has two lines:
%% First line is the sasl-plain username
%% Second line is the password
%% @end
-spec read_sasl_file(file:name_all()) -> {binary(), binary()}.
read_sasl_file(File) ->
  {ok, Bin} = file:read_file(File),
  Lines = binary:split(Bin, <<"\n">>, [global]),
  [User, Pass] = lists:filter(fun(Line) -> Line =/= <<>> end, Lines),
  {User, Pass}.

%% @private Try to connect to one of the given endpoints.
%% Try next in the list if failed. Return the last failure reason
%% if failed on all endpoints.
%% @end
-spec try_connect([endpoint()], sock_opts(), any()) ->
        {ok, pid()} | {error, any()}.
try_connect([], _Options, LastError) ->
  LastError;
try_connect([{Host, Port} | Hosts], Options, _) ->
  %% Do not 'start_link' to avoid unexpected 'EXIT' message.
  %% Should be ok since we're using a single blocking request which
  %% monitors the process anyway.
  case brod_sock:start(self(), Host, Port,
                       ?BROD_DEFAULT_CLIENT_ID, Options) of
    {ok, Pid} -> {ok, Pid};
    Error     -> try_connect(Hosts, Options, Error)
  end.

%% @private A fetched batch may contain offsets earlier than the
%% requested begin-offset because the batch might be compressed on
%% kafka side. Here we drop the leading messages.
%% @end
drop_old_messages(_BeginOffset, []) -> [];
drop_old_messages(BeginOffset, [Message | Rest] = All) ->
  case Message#kafka_message.offset < BeginOffset of
    true  -> drop_old_messages(BeginOffset, Rest);
    false -> All
  end.

%% @private Raise an 'error' exception when first argument is not 'true'.
%% The second argument is used as error reason.
%% @end
-spec ok_when(boolean(), any()) -> ok | no_return().
ok_when(true, _) -> ok;
ok_when(_, Reason) -> erlang:error(Reason).

%% @private Make a 'offset_request' message for offset resolution.
%% In kafka protocol, -2 and -1 are semantic 'time' to request for
%% 'earliest' and 'latest' offsets.
%% In brod implementation, -2, -1, 'earliest' and 'latest'
%% are semantic 'offset', this is why often a variable named
%% Offset is used as the Time argument.
%% @end
<<<<<<< HEAD
-spec offsets_request(topic(), partition(), offset_time()) -> kpro:req().
offsets_request(Topic, Partition, TimeOrSemanticOffset) ->
=======
-spec offset_request(brod:topic(), brod:partition(),
                     brod:offset_time(), pos_integer()) -> kpro_OffsetRequest().
offset_request(Topic, Partition, TimeOrSemanticOffset, MaxOffsets) ->
>>>>>>> cfcc63b8
  Time = ensure_integer_offset_time(TimeOrSemanticOffset),
  kpro:offsets_request(_Vsn = 0, Topic, Partition, Time).

%% @private
-spec ensure_integer_offset_time(offset_time()) -> integer().
ensure_integer_offset_time(?OFFSET_EARLIEST)     -> -2;
ensure_integer_offset_time(?OFFSET_LATEST)       -> -1;
ensure_integer_offset_time(T) when is_integer(T) -> T.

<<<<<<< HEAD
%% @private
-spec do_find_leader_in_metadata(kpro:struct(), topic(), partition()) ->
        endpoint().
do_find_leader_in_metadata(Msg, Topic, Partition) ->
  Brokers = kf(brokers, Msg),
  [TopicMetadata] = kf(topic_metadata, Msg),
  TopicEC = kf(topic_error_code, TopicMetadata),
  RealTopic = kf(topic, TopicMetadata),
  Partitions = kf(partition_metadata, TopicMetadata),
=======
-spec do_find_leader_in_metadata(kpro_MetadataResponse(),
                                 brod:topic(),
                                 brod:partition()) -> brod:endpoint().
do_find_leader_in_metadata(Metadata, Topic, Partition) ->
  #kpro_MetadataResponse{ broker_L        = Brokers
                        , topicMetadata_L = [TopicMetadata]
                        } = Metadata,
  #kpro_TopicMetadata{ errorCode           = TopicEC
                     , topicName           = RealTopic
                     , partitionMetadata_L = Partitions
                     } = TopicMetadata,
>>>>>>> cfcc63b8
  RealTopic /= Topic andalso erlang:throw(?EC_UNKNOWN_TOPIC_OR_PARTITION),
  ?IS_ERROR(TopicEC) andalso erlang:throw(TopicEC),
  Id = case find_struct(partition_id, Partition, Partitions) of
         false -> erlang:throw(?EC_UNKNOWN_TOPIC_OR_PARTITION);
         PartitionMetadata -> kf(leader, PartitionMetadata)
       end,
  Id >= 0 orelse erlang:throw(?EC_LEADER_NOT_AVAILABLE),
  Broker = find_struct(node_id, Id, Brokers),
  Host = kf(host, Broker),
  Port = kf(port, Broker),
  {binary_to_list(Host), Port}.

-define(IS_BYTE(I), (I>=0 andalso I<256)).

<<<<<<< HEAD
%% @private
-spec bytes(key() | value() | kv_list()) -> non_neg_integer().
=======
-spec bytes(brod:key() | brod:value() | brod:kv_list()) -> non_neg_integer().
>>>>>>> cfcc63b8
bytes([]) -> 0;
bytes(?undef) -> 0;
bytes(I) when ?IS_BYTE(I) -> 1;
bytes(B) when is_binary(B) -> erlang:size(B);
bytes({K, V}) -> bytes(K) + bytes(V);
bytes([H | T]) -> bytes(H) + bytes(T).

%% @private
-spec kf(kpro:field_name(), kpro:struct()) -> kpro:field_value().
kf(FieldName, Struct) -> kpro:find(FieldName, Struct).

%% @private Find kpro struct in array.
%% Return false if no struct matches the given field name and value
%% @end
-spec find_struct(kpro:field_name(), kpro:field_value(), [kpro:struct()]) ->
        false | kpro:struct().
find_struct(_FieldName, _Value, []) -> false;
find_struct(FieldName, Value, [Struct | Rest]) ->
  case kf(FieldName, Struct) =:= Value of
    true  -> Struct;
    false -> find_struct(FieldName, Value, Rest)
  end.

%% @private
-spec request_sync(pid(), kpro:req()) -> kpro:rsp().
request_sync(Pid, Req) ->
  request_sync(Pid, Req, infinity).

%% @private
-spec request_sync(pid(), kpro:req(), infinity | timer:time()) -> kpro:rsp().
request_sync(Pid, Req, Timeout) ->
  % brod_sock has a global 'request_timeout' option
  % the socket pid will exit if that one times out
  case brod_sock:request_sync(Pid, Req, Timeout) of
    {ok, Rsp} -> Rsp;
    {error, Reason} -> erlang:throw(Reason)
  end.

%%%_* Emacs ====================================================================
%%% Local Variables:
%%% allout-layout: t
%%% erlang-indent-level: 2<|MERGE_RESOLUTION|>--- conflicted
+++ resolved
@@ -55,6 +55,12 @@
 -type req_fun() :: fun((offset(), kpro:count()) -> kpro:req()).
 -type fetch_fun() :: fun((offset()) -> {ok, [brod:message()]} | {error, any()}).
 -type sock_opts() :: brod:sock_opts().
+-type topic() :: brod:topic().
+-type partition() :: brod:partition().
+-type offset() :: brod:offset().
+-type endpoint() :: brod:endpoint().
+-type offset_time() :: brod:offset_time().
+-type group_id() :: brod:group_id().
 
 %%%_* APIs =====================================================================
 
@@ -155,15 +161,8 @@
 %% @doc Find leader broker ID for the given topic-partiton in
 %% the metadata response received from socket.
 %% @end
-<<<<<<< HEAD
 -spec find_leader_in_metadata(kpro:struct(), topic(), partition()) ->
         {ok, endpoint()} | {error, any()}.
-=======
--spec find_leader_in_metadata(kpro_MetadataResponse(),
-                              brod:topic(),
-                              brod:partition()) ->
-                                     {ok, brod:endpoint()} | {error, any()}.
->>>>>>> cfcc63b8
 find_leader_in_metadata(Metadata, Topic, Partition) ->
   try
     {ok, do_find_leader_in_metadata(Metadata, Topic, Partition)}
@@ -191,65 +190,27 @@
 log(warning, Fmt, Args) -> error_logger:warning_msg(Fmt, Args);
 log(error,   Fmt, Args) -> error_logger:error_msg(Fmt, Args).
 
-<<<<<<< HEAD
 %% @doc Assert client_id is an atom().
-=======
-%% @doc Request (sync) for topic-partition offsets.
--spec fetch_offsets(pid(), brod:topic(), brod:partition(),
-                    brod:offset_time(), pos_integer()) -> {ok, [brod:offset()]}.
-fetch_offsets(SocketPid, Topic, Partition, TimeOrSemanticOffset, NrOfOffsets) ->
-  Request = offset_request(Topic, Partition, TimeOrSemanticOffset, NrOfOffsets),
-  {ok, Response} = brod_sock:request_sync(SocketPid, Request, 5000),
-  #kpro_OffsetResponse{topicOffsets_L = [TopicOffsets]} = Response,
-  #kpro_TopicOffsets{partitionOffsets_L = [PartitionOffsets]} = TopicOffsets,
-  #kpro_PartitionOffsets{offset_L = Offsets} = PartitionOffsets,
-  {ok, Offsets}.
-
-%% @doc Convert a `kpro_Message' to a `kafka_message'.
--spec kafka_message(kpro_Message())      -> brod:kafka_message();
-                   (?incomplete_message) -> ?incomplete_message.
-kafka_message(#kpro_Message{ offset     = Offset
-                           , magicByte  = MagicByte
-                           , attributes = Attributes
-                           , key        = MaybeKey
-                           , value      = Value
-                           , crc        = Crc
-                           }) ->
-  Key = case MaybeKey of
-          ?undef -> <<>>;
-          _      -> MaybeKey
-        end,
-  #kafka_message{ offset     = Offset
-                , magic_byte = MagicByte
-                , attributes = Attributes
-                , key        = Key
-                , value      = Value
-                , crc        = Crc
-                };
-kafka_message(?incomplete_message) ->
-  ?incomplete_message.
-
->>>>>>> cfcc63b8
 -spec assert_client(brod:client_id() | pid()) -> ok | no_return().
 assert_client(Client) ->
   ok_when(is_atom(Client) orelse is_pid(Client),
           {bad_client, Client}).
 
 %% @doc Assert group_id is a binary().
--spec assert_group_id(brod:group_id()) -> ok | no_return().
+-spec assert_group_id(group_id()) -> ok | no_return().
 assert_group_id(GroupId) ->
   ok_when(is_binary(GroupId) andalso size(GroupId) > 0,
           {bad_group_id, GroupId}).
 
 %% @doc Assert a list of topic names [binary()].
--spec assert_topics([brod:topic()]) -> ok | no_return().
+-spec assert_topics([topic()]) -> ok | no_return().
 assert_topics(Topics) ->
   Pred = fun(Topic) -> ok =:= assert_topic(Topic) end,
   ok_when(is_list(Topics) andalso Topics =/= [] andalso lists:all(Pred, Topics),
           {bad_topics, Topics}).
 
 %% @doc Assert topic is a binary().
--spec assert_topic(brod:topic()) -> ok | no_return().
+-spec assert_topic(topic()) -> ok | no_return().
 assert_topic(Topic) ->
   ok_when(is_binary(Topic) andalso size(Topic) > 0,
           {bad_topic, Topic}).
@@ -292,7 +253,7 @@
   fun(Offset) -> fetch(SockPid, ReqFun, Offset, MaxBytes) end.
 
 %% @doc Get sasl options from client config.
--spec get_sasl_opt(client_config()) -> sasl_opt().
+-spec get_sasl_opt(brod:client_config()) -> sasl_opt().
 get_sasl_opt(Config) ->
   case proplists:get_value(sasl, Config) of
     {plain, User, PassFun} when is_function(PassFun) ->
@@ -307,7 +268,7 @@
 %% @doc Hide sasl plain password in an anonymous function to avoid
 %% the plain text being dumped to crash logs
 %% @end
--spec init_sasl_opt(client_config()) -> client_config().
+-spec init_sasl_opt(brod:client_config()) -> brod:client_config().
 init_sasl_opt(Config) ->
   case get_sasl_opt(Config) of
     {plain, User, Pass} when not is_function(Pass) ->
@@ -393,8 +354,8 @@
 %% @doc List all groups in the given cluster.
 %% NOTE: Exception if failed against any of the coordinator brokers.
 %% @end
--spec list_all_groups([brod:endpoint()], sock_opts()) ->
-        [{brod:endpoint(), [brod:cg()] | {error, any()}}].
+-spec list_all_groups([endpoint()], sock_opts()) ->
+        [{endpoint(), [brod:cg()] | {error, any()}}].
 list_all_groups(Endpoints, Options) ->
   {ok, Metadata} = get_metadata(Endpoints, [], Options),
   Brokers0 = kf(brokers, Metadata),
@@ -568,46 +529,27 @@
 %% are semantic 'offset', this is why often a variable named
 %% Offset is used as the Time argument.
 %% @end
-<<<<<<< HEAD
--spec offsets_request(topic(), partition(), offset_time()) -> kpro:req().
+-spec offsets_request(brod:topic(), brod:partition(),
+                      brod:offset_time()) -> kpro:req().
 offsets_request(Topic, Partition, TimeOrSemanticOffset) ->
-=======
--spec offset_request(brod:topic(), brod:partition(),
-                     brod:offset_time(), pos_integer()) -> kpro_OffsetRequest().
-offset_request(Topic, Partition, TimeOrSemanticOffset, MaxOffsets) ->
->>>>>>> cfcc63b8
   Time = ensure_integer_offset_time(TimeOrSemanticOffset),
   kpro:offsets_request(_Vsn = 0, Topic, Partition, Time).
 
 %% @private
--spec ensure_integer_offset_time(offset_time()) -> integer().
+-spec ensure_integer_offset_time(brod:offset_time()) -> integer().
 ensure_integer_offset_time(?OFFSET_EARLIEST)     -> -2;
 ensure_integer_offset_time(?OFFSET_LATEST)       -> -1;
 ensure_integer_offset_time(T) when is_integer(T) -> T.
 
-<<<<<<< HEAD
-%% @private
--spec do_find_leader_in_metadata(kpro:struct(), topic(), partition()) ->
-        endpoint().
+%% @private
+-spec do_find_leader_in_metadata(kpro:struct(), brod:topic(),
+                                 brod:partition()) -> brod:endpoint().
 do_find_leader_in_metadata(Msg, Topic, Partition) ->
   Brokers = kf(brokers, Msg),
   [TopicMetadata] = kf(topic_metadata, Msg),
   TopicEC = kf(topic_error_code, TopicMetadata),
   RealTopic = kf(topic, TopicMetadata),
   Partitions = kf(partition_metadata, TopicMetadata),
-=======
--spec do_find_leader_in_metadata(kpro_MetadataResponse(),
-                                 brod:topic(),
-                                 brod:partition()) -> brod:endpoint().
-do_find_leader_in_metadata(Metadata, Topic, Partition) ->
-  #kpro_MetadataResponse{ broker_L        = Brokers
-                        , topicMetadata_L = [TopicMetadata]
-                        } = Metadata,
-  #kpro_TopicMetadata{ errorCode           = TopicEC
-                     , topicName           = RealTopic
-                     , partitionMetadata_L = Partitions
-                     } = TopicMetadata,
->>>>>>> cfcc63b8
   RealTopic /= Topic andalso erlang:throw(?EC_UNKNOWN_TOPIC_OR_PARTITION),
   ?IS_ERROR(TopicEC) andalso erlang:throw(TopicEC),
   Id = case find_struct(partition_id, Partition, Partitions) of
@@ -622,12 +564,8 @@
 
 -define(IS_BYTE(I), (I>=0 andalso I<256)).
 
-<<<<<<< HEAD
-%% @private
--spec bytes(key() | value() | kv_list()) -> non_neg_integer().
-=======
+%% @private
 -spec bytes(brod:key() | brod:value() | brod:kv_list()) -> non_neg_integer().
->>>>>>> cfcc63b8
 bytes([]) -> 0;
 bytes(?undef) -> 0;
 bytes(I) when ?IS_BYTE(I) -> 1;
