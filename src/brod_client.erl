%%%
%%%   Copyright (c) 2015-2017 Klarna AB
%%%
%%%   Licensed under the Apache License, Version 2.0 (the "License");
%%%   you may not use this file except in compliance with the License.
%%%   You may obtain a copy of the License at
%%%
%%%       http://www.apache.org/licenses/LICENSE-2.0
%%%
%%%   Unless required by applicable law or agreed to in writing, software
%%%   distributed under the License is distributed on an "AS IS" BASIS,
%%%   WITHOUT WARRANTIES OR CONDITIONS OF ANY KIND, either express or implied.
%%%   See the License for the specific language governing permissions and
%%%   limitations under the License.
%%%

-module(brod_client).
-behaviour(gen_server).

-export([ get_connection/3
        , get_consumer/3
        , get_group_coordinator/2
        , get_leader_connection/3
        , get_metadata/2
        , get_partitions_count/2
        , get_producer/3
        , register_consumer/3
        , register_producer/3
        , start_link/3
        , start_producer/3
        , start_consumer/3
        , stop/1
        , stop_producer/2
        , stop_consumer/2
        ]).

%% Private export
-export([ find_producer/3
        , find_consumer/3
        ]).

-export([ code_change/3
        , handle_call/3
        , handle_cast/2
        , handle_info/2
        , init/1
        , terminate/2
        ]).

-include("brod_int.hrl").

-define(DEFAULT_RECONNECT_COOL_DOWN_SECONDS, 1).
-define(DEFAULT_GET_METADATA_TIMEOUT_SECONDS, 5).
-define(DEFAULT_MAX_METADATA_SOCK_RETRY, 1).

-define(dead_since(TS, REASON), {dead_since, TS, REASON}).
-type dead_socket() :: ?dead_since(erlang:timestamp(), any()).

%% ClientId as ets table name.
-define(ETS(ClientId), ClientId).
-define(PRODUCER_KEY(Topic, Partition),
        {producer, Topic, Partition}).
-define(CONSUMER_KEY(Topic, Partition),
        {consumer, Topic, Partition}).
-define(TOPIC_METADATA_KEY(Topic),
        {topic_metadata, Topic}).
-define(PRODUCER(Topic, Partition, Pid),
        {?PRODUCER_KEY(Topic, Partition), Pid}).
-define(CONSUMER(Topic, Partition, Pid),
        {?CONSUMER_KEY(Topic, Partition), Pid}).

-define(UNKNOWN_TOPIC_CACHE_EXPIRE_SECONDS, 120).

-type partition_worker_key() :: ?PRODUCER_KEY(brod:topic(), brod:partition())
                              | ?CONSUMER_KEY(brod:topic(), brod:partition()).

-type get_producer_error() :: client_down
                            | {producer_down, noproc}
                            | {producer_not_found, brod:topic()}
                            | { producer_not_found
                              , brod:topic()
                              , brod:partition()}.

-type get_consumer_error() :: client_down
                            | {consumer_down, noproc}
                            | {consumer_not_found, brod:topic()}
                            | { consumer_not_found
                              , brod:topic()
                              , brod:partition()}.

-type get_worker_error() :: get_producer_error()
                          | get_consumer_error().

-record(sock,
        { endpoint :: brod:endpoint()
        , sock_pid :: pid() | dead_socket()
        }).

-record(state,
        { client_id            :: brod:brod_client_id()
        , bootstrap_endpoints  :: [brod:endpoint()]
        , meta_sock_pid        :: pid() | dead_socket()
        , payload_sockets = [] :: [#sock{}]
        , producers_sup        :: pid()
        , consumers_sup        :: pid()
        , config               :: brod:client_config()
        , workers_tab          :: ets:tab()
        }).

-type state() :: #state{}.

%%%_* APIs =====================================================================

-spec start_link( [brod:endpoint()]
                , brod:brod_client_id()
                , brod:client_config()) -> {ok, pid()} | {error, any()}.
start_link(BootstrapEndpoints, ClientId, Config) when is_atom(ClientId) ->
  Args = {BootstrapEndpoints, ClientId, Config},
  gen_server:start_link({local, ClientId}, ?MODULE, Args, []).

-spec stop(brod:client()) -> ok.
stop(Client) ->
  Mref = erlang:monitor(process, Client),
  _ = safe_gen_call(Client, stop, infinity),
  receive
    {'DOWN', Mref, process, _, _Reason} ->
      ok
  end.

%% @doc Get producer of the given topic-partition.
%% The producer is started if auto_start_producers is
%% enabled in client config.
%% @end
-spec get_producer(brod:client(), brod:topic(), brod:partition()) ->
        {ok, pid()} | {error, get_producer_error()}.
get_producer(Client, Topic, Partition) ->
  case get_partition_worker(Client, ?PRODUCER_KEY(Topic, Partition)) of
    {ok, Pid} ->
      {ok, Pid};
    {error, {producer_not_found, Topic}} = Error ->
      %% try to start a producer for the given topic if
      %% auto_start_producers option is enabled for the client
      maybe_start_producer(Client, Topic, Partition, Error);
    Error ->
      Error
  end.

%% @doc Get consumer of the given topic-parition.
-spec get_consumer(brod:client(), brod:topic(), brod:partition()) ->
        {ok, pid()} | {error, get_consumer_error()}.
get_consumer(Client, Topic, Partition) ->
  get_partition_worker(Client, ?CONSUMER_KEY(Topic, Partition)).

%% @doc Dynamically start a per-topic producer.
%% Return ok if the producer is already started.
%% @end
-spec start_producer(brod:client(), brod:topic(), brod:producer_config()) ->
                        ok | {error, any()}.
start_producer(Client, TopicName, ProducerConfig) ->
  case get_producer(Client, TopicName, _Partition = 0) of
    {ok, _Pid} ->
      ok; %% already started
    {error, {producer_not_found, TopicName}} ->
      Call = {start_producer, TopicName, ProducerConfig},
      safe_gen_call(Client, Call, infinity);
    {error, Reason} ->
      {error, Reason}
  end.

%% @doc Stop all partition producers of the given topic.
-spec stop_producer(brod:client(), brod:topic()) -> ok | {error, any()}.
stop_producer(Client, TopicName) ->
  safe_gen_call(Client, {stop_producer, TopicName}, infinity).

%% @doc Dynamically start a topic consumer.
%% Returns ok if the consumer is already started.
%% @end.
-spec start_consumer(brod:client(), brod:topic(), brod:consumer_config()) ->
                        ok | {error, any()}.
start_consumer(Client, TopicName, ConsumerConfig) ->
  case get_consumer(Client, TopicName, _Partition = 0) of
    {ok, _Pid} ->
      ok; %% already started
    {error, {consumer_not_found, TopicName}} ->
      Call = {start_consumer, TopicName, ConsumerConfig},
      safe_gen_call(Client, Call, infinity);
    {error, Reason} ->
      {error, Reason}
  end.

%% @doc Stop all partition consumers of the given topic.
-spec stop_consumer(brod:client(), brod:topic()) -> ok | {error, any()}.
stop_consumer(Client, TopicName) ->
  safe_gen_call(Client, {stop_consumer, TopicName}, infinity).

%% @doc Get the connection to kafka broker which is a leader
%% for given Topic/Partition.
%% If there is no such connection established yet, try to establish a new one.
%% If the connection is already established per request from another
%% producer/consumer the same socket is returned.
%% If the old connection was dead less than a configurable N seconds ago,
%% {error, LastReason} is returned.
%% @end
-spec get_leader_connection(brod:client(), brod:topic(), brod:partition()) ->
                               {ok, pid()} | {error, any()}.
get_leader_connection(Client, Topic, Partition) ->
  case get_metadata(Client, Topic) of
    {ok, Metadata} ->
      case brod_utils:find_leader_in_metadata(Metadata, Topic, Partition) of
        {ok, {Host, Port}} -> get_connection(Client, Host, Port);
        {error, Reason}    -> {error, Reason}
      end;
    {error, Reason} ->
      {error, Reason}
  end.

%% @doc Get topic metadata, if topic is 'undefined', will fetch ALL metadata.
<<<<<<< HEAD
-spec get_metadata(client(), ?undef | topic()) ->
        {ok, kpro:struct()} | {error, any()}.
=======
-spec get_metadata(brod:client(), ?undef | brod:topic()) ->
        {ok, kpro_MetadataResponse()} | {error, any()}.
>>>>>>> cfcc63b8
get_metadata(Client, Topic) ->
  safe_gen_call(Client, {get_metadata, Topic}, infinity).

%% @doc Get number of partitions for a given topic.
-spec get_partitions_count(brod:client(), brod:topic()) ->
        {ok, pos_integer()} | {error, any()}.
get_partitions_count(Client, Topic) when is_atom(Client) ->
  %% Ets =:= ClientId
  get_partitions_count(Client, Client, Topic);
get_partitions_count(Client, Topic) when is_pid(Client) ->
  %% TODO: remove this clause when brod:start_link_client/_ is removed.
  case safe_gen_call(Client, get_workers_table, infinity) of
    {ok, Ets}       -> get_partitions_count(Client, Ets, Topic);
    {error, Reason} -> {error, Reason}
  end.

%% @doc Get the endpoint of the group coordinator broker.
-spec get_group_coordinator(brod:client(), brod:group_id()) ->
        {ok, {brod:endpoint(), brod:client_config()}} | {error, any()}.
get_group_coordinator(Client, GroupId) ->
  safe_gen_call(Client, {get_group_coordinator, GroupId}, infinity).

%% @doc Register self() as a partition producer. The pid is registered in an ETS
%% table, then the callers may lookup a producer pid from the table and make
%% produce requests to the producer process directly.
%% @end
-spec register_producer(brod:client(), brod:topic(), brod:partition()) -> ok.
register_producer(Client, Topic, Partition) ->
  Producer = self(),
  Key = ?PRODUCER_KEY(Topic, Partition),
  gen_server:cast(Client, {register, Key, Producer}).

%% @doc Register self() as a partition consumer. The pid is registered in an ETS
%% table, then the callers may lookup a consumer pid from the table ane make
%% subscribe calls to the process directly.
%% @end
register_consumer(Client, Topic, Partition) ->
  Consumer = self(),
  Key = ?CONSUMER_KEY(Topic, Partition),
  gen_server:cast(Client, {register, Key, Consumer}).

%% @doc Get the connection to kafka broker at Host:Port.
%% If there is no such connection established yet, try to establish a new one.
%% If the connection is already established per request from another producer
%% the same socket is returned.
%% If the old connection was dead less than a configurable N seconds ago,
%% {error, LastReason} is returned.
%% @end
-spec get_connection(brod:client(), brod:hostname(), brod:portnum()) ->
                        {ok, pid()} | {error, any()}.
get_connection(Client, Host, Port) ->
  safe_gen_call(Client, {get_connection, Host, Port}, infinity).

%%%_* gen_server callbacks =====================================================

init({BootstrapEndpoints, ClientId, Config}) ->
  erlang:process_flag(trap_exit, true),
  Tab = ets:new(?ETS(ClientId),
                [named_table, protected, {read_concurrency, true}]),
  self() ! init,
  {ok, #state{ client_id           = ClientId
             , bootstrap_endpoints = BootstrapEndpoints
             , config              = Config
             , workers_tab         = Tab
             }}.

handle_info(init, State) ->
  ClientId = State#state.client_id,
  Endpoints = State#state.bootstrap_endpoints,
  {ok, MetaSock, ReorderedEndpoints} =
    start_metadata_socket(ClientId, Endpoints, State#state.config),
  {ok, ProducersSupPid} = brod_producers_sup:start_link(),
  {ok, ConsumersSupPid} = brod_consumers_sup:start_link(),
  {noreply, State#state{ bootstrap_endpoints = ReorderedEndpoints
                       , meta_sock_pid       = MetaSock
                       , producers_sup       = ProducersSupPid
                       , consumers_sup       = ConsumersSupPid
                       }};

handle_info({'EXIT', Pid, Reason}, #state{ client_id     = ClientId
                                         , producers_sup = Pid
                                         } = State) ->
  error_logger:error_msg("client ~p producers supervisor down~nReason: ~p",
                         [ClientId, Pid, Reason]),
  {stop, {producers_sup_down, Reason}, State};
handle_info({'EXIT', Pid, Reason}, #state{ client_id     = ClientId
                                         , consumers_sup = Pid
                                         } = State) ->
  error_logger:error_msg("client ~p consumers supervisor down~nReason: ~p",
                         [ClientId, Pid, Reason]),
  {stop, {consumers_sup_down, Reason}, State};
handle_info({'EXIT', Pid, Reason},
            #state{ client_id           = ClientId
                  , meta_sock_pid       = Pid
                  , bootstrap_endpoints = BootstrapEndpoints0
                  } = State) ->
  [{Host, Port} | Rest] = BootstrapEndpoints0,
  error_logger:info_msg("client ~p metadata socket down ~s:~p~nReason:~p",
                        [ClientId, Host, Port, Reason]),
  %% move the newly failed endpoint to the last in the list
  BootstrapEndpoints = Rest ++ [{Host, Port}],
  NewState =
    State#state{ meta_sock_pid       = ?dead_since(os:timestamp(), Reason)
               , bootstrap_endpoints = BootstrapEndpoints
               },
  {noreply, NewState};
handle_info({'EXIT', Pid, Reason}, State) ->
  {ok, NewState} = handle_socket_down(State, Pid, Reason),
  {noreply, NewState};
handle_info(Info, State) ->
  error_logger:warning_msg("~p [~p] ~p got unexpected info: ~p",
                          [?MODULE, self(), State#state.client_id, Info]),
  {noreply, State}.

handle_call({stop_producer, Topic}, _From, State) ->
  ok = brod_producers_sup:stop_producer(State#state.producers_sup, Topic),
  {reply, ok, State};
handle_call({stop_consumer, Topic}, _From, State) ->
  ok = brod_consumers_sup:stop_consumer(State#state.consumers_sup, Topic),
  {reply, ok, State};
handle_call({get_group_coordinator, GroupId}, _From, State) ->
  #state{config = Config} = State,
  Timeout = proplists:get_value(get_metadata_timout_seconds, Config,
                                ?DEFAULT_GET_METADATA_TIMEOUT_SECONDS),
  {Result, NewState} =
    do_get_group_coordinator(State, GroupId, timer:seconds(Timeout)),
  {reply, Result, NewState};
handle_call({start_producer, TopicName, ProducerConfig}, _From, State) ->
  {Reply, NewState} = do_start_producer(TopicName, ProducerConfig, State),
  {reply, Reply, NewState};
handle_call({start_consumer, TopicName, ConsumerConfig}, _From, State) ->
  {Reply, NewState} = do_start_consumer(TopicName, ConsumerConfig, State),
  {reply, Reply, NewState};
handle_call({auto_start_producer, Topic}, _From, State) ->
  Config = State#state.config,
  case proplists:get_value(auto_start_producers, Config, false) of
    true ->
      ProducerConfig =
        proplists:get_value(default_producer_config, Config, []),
      {Reply, NewState} = do_start_producer(Topic, ProducerConfig, State),
      {reply, Reply, NewState};
    false ->
      {reply, {error, disabled}, State}
  end;
handle_call(get_workers_table, _From, State) ->
  %% TODO: remove this clause when brod:start_link_client/_ is removed
  {reply, {ok, State#state.workers_tab}, State};
handle_call(get_producers_sup_pid, _From, State) ->
  {reply, {ok, State#state.producers_sup}, State};
handle_call(get_consumers_sup_pid, _From, State) ->
  {reply, {ok, State#state.consumers_sup}, State};
handle_call({get_metadata, Topic}, _From, State) ->
  {Result, NewState} = do_get_metadata(Topic, State),
  {reply, Result, NewState};
handle_call({get_connection, Host, Port}, _From, State) ->
  {NewState, Result} = do_get_connection(State, Host, Port),
  {reply, Result, NewState};
handle_call(stop, _From, State) ->
  {stop, normal, ok, State};
handle_call(Call, _From, State) ->
  {reply, {error, {unknown_call, Call}}, State}.

handle_cast({register, Key, Pid}, #state{workers_tab = Tab} = State) ->
  ets:insert(Tab, {Key, Pid}),
  {noreply, State};
handle_cast(Cast, State) ->
  error_logger:warning_msg("~p [~p] ~p got unexpected cast: ~p",
                          [?MODULE, self(), State#state.client_id, Cast]),
  {noreply, State}.

code_change(_OldVsn, State, _Extra) ->
  {ok, State}.

terminate(Reason, #state{ client_id       = ClientId
                        , meta_sock_pid   = MetaSock
                        , payload_sockets = Sockets
                        , producers_sup   = ProducersSup
                        , consumers_sup   = ConsumersSup
                        }) ->
  case brod_utils:is_normal_reason(Reason) of
    true ->
      ok;
    false ->
      error_logger:warning_msg("~p [~p] ~p is terminating\nreason: ~p~n",
                               [?MODULE, self(), ClientId, Reason])
  end,
  %% stop producers and consumers first because they are monitoring socket pids
  brod_utils:shutdown_pid(ProducersSup),
  brod_utils:shutdown_pid(ConsumersSup),
  brod_utils:shutdown_pid(MetaSock),
  lists:foreach(
    fun(#sock{sock_pid = Pid}) -> brod_utils:shutdown_pid(Pid) end, Sockets).

%%%_* Internal Functions =======================================================

-spec get_partition_worker(brod:client(), partition_worker_key()) ->
        {ok, pid()} | {error, get_worker_error()}.
get_partition_worker(ClientPid, Key) when is_pid(ClientPid) ->
  %% TODO: remove this clause when bord:start_link_client/_ is removed.
  case erlang:process_info(ClientPid, registered_name) of
    {registered_name, ClientId} when is_atom(ClientId) ->
      get_partition_worker(ClientId, Key);
    _ ->
      %% This is a client process started without registered name
      %% have to call the process to get the producer/consumer worker
      %% process registration table.
      case safe_gen_call(ClientPid, get_workers_table, infinity) of
        {ok, Ets}       -> lookup_partition_worker(ClientPid, Ets, Key);
        {error, Reason} -> {error, Reason}
      end
  end;
get_partition_worker(ClientId, Key) when is_atom(ClientId) ->
  lookup_partition_worker(ClientId, ?ETS(ClientId), Key).

-spec lookup_partition_worker(brod:client(),
                              ets:tab(),
                              partition_worker_key()) ->
                                 {ok, pid()} | { error, get_worker_error()}.
lookup_partition_worker(Client, Ets, Key) ->
  try ets:lookup(Ets, Key) of
    [] ->
      %% not yet registered, 2 possible reasons:
      %% 1. caller is too fast, producers/consumers are starting up
      %%    make a synced call all the way down the supervision tree
      %%    to the partition producer sup should resolve the race
      %% 2. bad argument, no such worker started, supervisors should know
      find_partition_worker(Client, Key);
    [?PRODUCER(_Topic, _Partition, Pid)] ->
      {ok, Pid};
    [?CONSUMER(_Topic, _Partition, Pid)] ->
      {ok, Pid}
  catch
    error : badarg ->
      {error, client_down}
  end.

-spec find_partition_worker(brod:client(), partition_worker_key()) ->
        {ok, pid()} | {error, get_worker_error()}.
find_partition_worker(Client, ?PRODUCER_KEY(Topic, Partition)) ->
  find_producer(Client, Topic, Partition);
find_partition_worker(Client, ?CONSUMER_KEY(Topic, Partition)) ->
  find_consumer(Client, Topic, Partition).

-spec find_producer(brod:client(), brod:topic(), brod:partition()) ->
        {ok, pid()} | {error, get_producer_error()}.
find_producer(Client, Topic, Partition) ->
  case safe_gen_call(Client, get_producers_sup_pid, infinity) of
    {ok, SupPid} ->
      brod_producers_sup:find_producer(SupPid, Topic, Partition);
    {error, Reason} ->
      {error, Reason}
  end.

-spec find_consumer(brod:client(), brod:topic(), brod:partition()) ->
        {ok, pid()} | {error, get_consumer_error()}.
find_consumer(Client, Topic, Partition) ->
  case safe_gen_call(Client, get_consumers_sup_pid, infinity) of
    {ok, SupPid} ->
      brod_consumers_sup:find_consumer(SupPid, Topic, Partition);
    {error, Reason} ->
      {error, Reason}
  end.

<<<<<<< HEAD
%% @private
-spec validate_topic_existence(topic(), state(), boolean()) ->
        {Result, state()} when Result :: ok | {error, any()}.
validate_topic_existence(Topic, #state{workers_tab = Ets} = State, IsRetry) ->
=======
-spec validate_topic_existence(brod:topic(), #state{}) -> {Result, #state{}}
        when Result :: ok | {error, any()}.
validate_topic_existence(Topic, #state{workers_tab = Ets} = State) ->
>>>>>>> cfcc63b8
  case lookup_partitions_count_cache(Ets, Topic) of
    {ok, _Count} ->
      {ok, State};
    {error, Reason} ->
      {{error, Reason}, State};
    false when IsRetry ->
      {{error, ?EC_UNKNOWN_TOPIC_OR_PARTITION}, State};
    false ->
      %% Try fetch metadata (and populate partition count cache)
      %% Then validate topic existence again.
      with_ok(get_metadata_safe(Topic, State),
              fun(_, S) -> validate_topic_existence(Topic, S, true) end)
  end.

<<<<<<< HEAD
%% @private Continue with {{ok, Result}, NewState}
%% return whatever error immediately.
%% @end
-spec with_ok(Result, fun((_, state()) -> {Result, state()})) ->
        {Result, state()} when Result :: ok | {ok, term()} | {error, any()}.
with_ok({ok, State}, Continue) -> Continue(ok, State);
with_ok({{ok, OK}, State}, Continue) -> Continue(OK, State);
with_ok({{error, _}, #state{}} = Return, _Continue) -> Return.

%% @private If allow_topic_auto_creation is set 'false',
%% do not try to fetch metadata per topic name, fetch all topics instead.
%% As sending metadata request with topic name will cause an auto creation
%% of the topic if auto.create.topics.enable is enabled in broker config.
%% @end
-spec get_metadata_safe(topic(), state()) -> Result
        when Result :: {{ok, kpro:struct()} | {error, any()}, state()}.
get_metadata_safe(Topic0, #state{config = Config} = State) ->
=======
-spec do_validate_topic_existence(brod:topic(), #state{}) -> {Result, #state{}}
        when Result :: ok | {error, any()}.
do_validate_topic_existence(Topic0, #state{config = Config} = State) ->
  %% if allow_topic_auto_creation is set 'false', do not try to fetch
  %% metadata per topic name, fetch all topics instead. As sending
  %% metadata request with topic name will cause an auto creation of
  %% the topic in broker if auto.create.topics.enable is set to true
  %% in broker config.
>>>>>>> cfcc63b8
  Topic =
    case proplists:get_value(allow_topic_auto_creation, Config, true) of
      true  -> Topic0;
      false -> ?undef
    end,
  do_get_metadata(Topic, State).

<<<<<<< HEAD
%% @private
-spec do_get_metadata(?undef | topic(), state()) -> {Result, state()}
        when Result :: {ok, kpro:struct()} | {error, any()}.
=======
-spec do_get_metadata(?undef | brod:topic(), #state{}) -> {Result, #state{}}
        when Result :: {ok, kpro_MetadataResponse()} | {error, any()}.
>>>>>>> cfcc63b8
do_get_metadata(Topic, #state{ client_id   = ClientId
                             , config      = Config
                             , workers_tab = Ets
                             } = State) ->
  Topics = case Topic of
             ?undef -> []; %% in case no topic is given, get all
             _      -> [Topic]
           end,
  Vsn = 0, %% TODO: pick version
  Request = kpro:req(metadata_request, Vsn, [{topics, Topics}]),
  Timeout = proplists:get_value(get_metadata_timout_seconds, Config,
                                ?DEFAULT_GET_METADATA_TIMEOUT_SECONDS),
  {Result, NewState} = request_sync(State, Request, timer:seconds(Timeout)),
  case Result of
    {ok, #kpro_rsp{tag = metadata_response, vsn = Vsn, msg = Metadata}} ->
      TopicMetadataArray = kf(topic_metadata, Metadata),
      ok = update_partitions_count_cache(Ets, TopicMetadataArray),
      {{ok, Metadata}, NewState};
    {error, Reason} ->
      error_logger:error_msg("~p failed to fetch metadata for topics: ~p\n"
                             "reason=~p",
                             [ClientId, Topics, Reason]),
      {Result, NewState}
  end.

<<<<<<< HEAD
%% @private
-spec do_get_group_coordinator(state(), group_id(), timer:time()) ->
        {Result, state()} when Result :: {ok, endpoint()} | {error, any()}.
do_get_group_coordinator(#state{config = Config} = State, GroupId, Timeout) ->
  Req = kpro:req(group_coordinator_request, _Vsn = 0, [{group_id, GroupId}]),
  with_ok(
    request_sync(State, Req, Timeout),
    fun(#kpro_rsp{msg = Msg}, NewState) ->
        EC = kf(error_code, Msg),
        Result =
          case ?IS_ERROR(EC) of
            true ->
              {error, EC}; %% OBS: {error, EC} is used by group coordinator
            false ->
              Coordinator = kf(coordinator, Msg),
              Host = kf(host, Coordinator),
              Port = kf(port, Coordinator),
              {ok, {{binary_to_list(Host), Port}, Config}}
          end,
        {Result, NewState}
    end).

%% @private
-spec do_get_connection(state(), hostname(), portnum()) ->
        {state(), Result} when Result :: {ok, pid()} | {error, any()}.
=======
-spec do_get_connection(#state{}, brod:hostname(), brod:portnum()) ->
        {#state{}, Result} when Result :: {ok, pid()} | {error, any()}.
>>>>>>> cfcc63b8
do_get_connection(#state{} = State, Host, Port) ->
  case find_socket(State, Host, Port) of
    {ok, Pid} ->
      {State, {ok, Pid}};
    {error, Reason} ->
      maybe_connect(State, Host, Port, Reason)
  end.

<<<<<<< HEAD
%% @private
-spec maybe_connect(state(), hostname(), portnum(), Reason) ->
        {state(), Result} when
=======

-spec maybe_connect(#state{}, brod:hostname(), brod:portnum(), Reason) ->
        {#state{}, Result} when
>>>>>>> cfcc63b8
          Reason :: not_found | dead_socket(),
          Result :: {ok, pid()} | {error, any()}.
maybe_connect(State, Host, Port, not_found) ->
  %% connect for the first time
  connect(State, Host, Port);
maybe_connect(#state{client_id = ClientId} = State,
                Host, Port, ?dead_since(Ts, Reason)) ->
  case is_cooled_down(Ts, State) of
    true ->
      connect(State, Host, Port);
    false ->
      error_logger:error_msg("~p (re)connect to ~s:~p aborted, "
                             "last failure reason:~p",
                             [ClientId, Host, Port, Reason]),
     {State, {error, Reason}}
  end.

<<<<<<< HEAD
%% @private
-spec connect(state(), hostname(), portnum()) -> {state(), Result}
=======
-spec connect(#state{}, brod:hostname(), brod:portnum()) -> {#state{}, Result}
>>>>>>> cfcc63b8
        when Result :: {ok, pid()} | {error, any()}.
connect(#state{ client_id       = ClientId
              , payload_sockets = Sockets
              , config          = Config
              } = State, Host, Port) ->
  Endpoint = {Host, Port},
  case brod_sock:start_link(self(), Host, Port, ClientId, Config) of
    {ok, Pid} ->
      S = #sock{ endpoint = Endpoint
               , sock_pid = Pid
               },
      error_logger:info_msg("client ~p connected to ~s:~p~n",
                            [ClientId, Host, Port]),
      NewSockets = lists:keystore(Endpoint, #sock.endpoint, Sockets, S),
      {State#state{payload_sockets = NewSockets}, {ok, Pid}};
    {error, Reason} ->
      error_logger:error_msg("client ~p failed to connect to ~s:~p~n"
                             "reason:~p",
                             [ClientId, Host, Port, Reason]),
      {ok, Sock} = mark_socket_dead(#sock{endpoint = Endpoint}, Reason),
      NewSockets = lists:keystore(Endpoint, #sock.endpoint, Sockets, Sock),
      {State#state{payload_sockets = NewSockets}, {error, Reason}}
  end.

%% @private Handle socket pid EXIT event, keep the timestamp.
%% But do not restart yet. Connection will be re-established when a
%% per-partition producer restarts and requests for a connection after
%% it is cooled down.
%% @end
-spec handle_socket_down(state(), pid(), any()) -> {ok, state()}.
handle_socket_down(#state{ client_id       = ClientId
                         , payload_sockets = Sockets
                         } = State, Pid, Reason) ->
  case lists:keyfind(Pid, #sock.sock_pid, Sockets) of
    #sock{endpoint = {Host, Port} = Endpoint} = Socket ->
      error_logger:info_msg("client ~p: payload socket down ~s:~p~n"
                            "reason:~p",
                            [ClientId, Host, Port, Reason]),
      {ok, NewSocket} = mark_socket_dead(Socket, Reason),
      NewSockets = lists:keystore(Endpoint, #sock.endpoint, Sockets, NewSocket),
      {ok, State#state{payload_sockets = NewSockets}};
    false ->
      %% is_pid_alive is checked and reconnect is done for metadata
      %% socket in maybe_restart_metadata_socket, hence the 'EXIT' message
      %% of old metadata socket pid may end up in this clause, simply ignore
      {ok, State}
  end.

%% @private
-spec mark_socket_dead(#sock{}, any()) -> {ok, #sock{}}.
mark_socket_dead(Socket, Reason) ->
  {ok, Socket#sock{sock_pid = ?dead_since(os:timestamp(), Reason)}}.

<<<<<<< HEAD
%% @private
-spec find_socket(state(), hostname(), portnum()) ->
=======
-spec find_socket(#state{}, brod:hostname(), brod:portnum()) ->
>>>>>>> cfcc63b8
        {ok, pid()} %% normal case
      | {error, not_found} %% first call
      | {error, dead_socket()}.
find_socket(#state{payload_sockets = Sockets}, Host, Port) ->
  case lists:keyfind({Host, Port}, #sock.endpoint, Sockets) of
    #sock{sock_pid = Pid} when is_pid(Pid)         -> {ok, Pid};
    #sock{sock_pid = ?dead_since(_, _) = NotAlive} -> {error, NotAlive};
    false                                          -> {error, not_found}
  end.

%% @private Check if the socket is down for long enough to retry.
is_cooled_down(Ts, #state{config = Config}) ->
  Threshold = proplists:get_value(reconnect_cool_down_seconds, Config,
                                  ?DEFAULT_RECONNECT_COOL_DOWN_SECONDS),
  Now = os:timestamp(),
  Diff = timer:now_diff(Now, Ts) div 1000000,
  Diff >= Threshold.

%% @private Establish a dedicated socket to kafka cluster bootstrap endpoint(s)
%% for metadata retrievals. Failed endpoints are moved to the end of the list
%% so that future retries will start from one that has not tried yet, or the
%% one failed longest ago.
%%
%% NOTE: This socket is not intended for kafka payload. This is to avoid
%%       burst of connection usage when many partition producers (re)start
%%       at same time, if we always start a new socket to fetch metadata.
%% NOTE: crash in case failed to connect to all of the endpoints.
%%       should be restarted by supervisor.
%% @end
-spec start_metadata_socket(brod:brod_client_id(),
                            [brod:endpoint()],
                            brod:client_config()) ->
                               {ok, pid(),  [brod:endpoint()]}.
start_metadata_socket(ClientId, [_|_] = Endpoints, Config) ->
  start_metadata_socket(ClientId, Endpoints, Config,
                        _FailedEndpoints = [], _Reason = ?undef).

%% @private
start_metadata_socket(_ClientId, [], _Config, FailedEndpoints, Reason) ->
  erlang:error({Reason, FailedEndpoints});
start_metadata_socket(ClientId, [Endpoint | Rest] = Endpoints, Config,
                      FailedEndpoints, _Reason) ->
  {Host, Port} = Endpoint,
  case brod_sock:start_link(self(), Host, Port, ClientId, Config) of
    {ok, Pid} ->
      ReorderedEndpoints = Endpoints ++ lists:reverse(FailedEndpoints),
      {ok, Pid, ReorderedEndpoints};
    {error, Reason} ->
      start_metadata_socket(ClientId, Rest, Config,
                            [Endpoint | FailedEndpoints], Reason)
  end.

%% @private
-spec update_partitions_count_cache(ets:tab(), [kpro:struct()]) -> ok.
update_partitions_count_cache(_Ets, []) -> ok;
update_partitions_count_cache(Ets, [TopicMetadata | Rest]) ->
  Topic = kf(topic, TopicMetadata),
  case do_get_partitions_count(TopicMetadata) of
    {ok, Cnt} ->
      ets:insert(Ets, {?TOPIC_METADATA_KEY(Topic), Cnt, os:timestamp()});
    {error, ?EC_UNKNOWN_TOPIC_OR_PARTITION} = Err ->
      ets:insert(Ets, {?TOPIC_METADATA_KEY(Topic), Err, os:timestamp()});
    {error, _Reason} ->
      ok
  end,
  update_partitions_count_cache(Ets, Rest).

%% @private Get partition counter from cache.
%% If cache is not hit, send meta data request to retrieve.
%% @end
-spec get_partitions_count(brod:client(), ets:tab(), brod:topic()) ->
        {ok, pos_integer()} | {error, any()}.
get_partitions_count(Client, Ets, Topic) ->
  case lookup_partitions_count_cache(Ets, Topic) of
    {ok, Result} ->
      {ok, Result};
    {error, Reason} ->
      {error, Reason};
    false ->
      %% This call should populate the cache
      case get_metadata(Client, Topic) of
        {ok, Meta} ->
          [TopicMetadata] = kf(topic_metadata, Meta),
          do_get_partitions_count(TopicMetadata);
        {error, Reason} ->
          {error, Reason}
      end
  end.

<<<<<<< HEAD
%% @private
-spec lookup_partitions_count_cache(ets:tab(), ?undef | topic()) ->
=======
-spec lookup_partitions_count_cache(ets:tab(), ?undef | brod:topic()) ->
>>>>>>> cfcc63b8
        {ok, pos_integer()} | {error, any()} | false.
lookup_partitions_count_cache(_Ets, ?undef) -> false;
lookup_partitions_count_cache(Ets, Topic) ->
  try ets:lookup(Ets, ?TOPIC_METADATA_KEY(Topic)) of
    [{_, Count, _Ts}] when is_integer(Count) ->
      {ok, Count};
    [{_, {error, Reason}, Ts}] ->
      case timer:now_diff(os:timestamp(), Ts) =<
            ?UNKNOWN_TOPIC_CACHE_EXPIRE_SECONDS * 1000000 of
        true  -> {error, Reason};
        false -> false
      end;
    [] ->
      false
  catch
    error : badarg ->
      {error, client_down}
  end.

%% @private
-spec do_get_partitions_count(kpro:struct()) ->
        {ok, pos_integer()} | {error, any()}.
do_get_partitions_count(TopicMetadata) ->
  ErrorCode = kf(topic_error_code, TopicMetadata),
  Partitions = kf(partition_metadata, TopicMetadata),
  case ?IS_ERROR(ErrorCode) of
    true  -> {error, ErrorCode};
    false -> {ok, erlang:length(Partitions)}
  end.

<<<<<<< HEAD
%% @private
-spec maybe_start_producer(client(), topic(), partition(), {error, any()}) ->
        ok | {error, any()}.
=======
-spec maybe_start_producer(brod:client(),
                           brod:topic(),
                           brod:partition(),
                           {error, any()}) -> ok | {error, any()}.
>>>>>>> cfcc63b8
maybe_start_producer(Client, Topic, Partition, Error) ->
  case safe_gen_call(Client, {auto_start_producer, Topic}, infinity) of
    ok ->
      get_partition_worker(Client, ?PRODUCER_KEY(Topic, Partition));
    {error, disabled} ->
      Error;
    {error, Reason} ->
      {error, Reason}
  end.

%% @private
-spec request_sync(state(), kpro:req(), timer:time()) ->
        {Result, state()} when Result :: {ok, kpro:rsp()} | {error, any()}.
request_sync(State, Request, Timeout) ->
  #state{config = Config} = State,
  MaxRetry = proplists:get_value(max_metadata_sock_retry, Config,
                                 ?DEFAULT_MAX_METADATA_SOCK_RETRY),
  request_sync(State, Request, Timeout, MaxRetry).

%% @private
request_sync(State0, Request, Timeout, RetryLeft) ->
  {ok, State} = maybe_restart_metadata_socket(State0),
  SockPid = State#state.meta_sock_pid,
  case brod_sock:request_sync(SockPid, Request, Timeout) of
    {error, tcp_closed} when RetryLeft > 0 ->
      {ok, NewState} = rotate_endpoints(State, tcp_closed),
      request_sync(NewState, Request, Timeout, RetryLeft - 1);
    {error, {sock_down, _} = Reason} when RetryLeft > 0 ->
      {ok, NewState} = rotate_endpoints(State, Reason),
      request_sync(NewState, Request, Timeout, RetryLeft - 1);
    Result ->
      {Result, State}
  end.

%% @private Move the newly failed endpoint to the last in the list.
-spec rotate_endpoints(state(), any()) -> {ok, state()}.
rotate_endpoints(State, Reason) ->
  #state{ client_id           = ClientId
        , bootstrap_endpoints = BootstrapEndpoints0
        } = State,
  [{Host, Port} | Rest] = BootstrapEndpoints0,
  error_logger:error_msg("client ~p metadata socket down ~s:~p~nReason:~p",
                        [ClientId, Host, Port, Reason]),
  BootstrapEndpoints = Rest ++ [{Host, Port}],
  {ok, State#state{bootstrap_endpoints = BootstrapEndpoints}}.

%% @private Maybe restart the metadata socket pid if it is no longer alive.
-spec maybe_restart_metadata_socket(state()) -> {ok, state()}.
maybe_restart_metadata_socket(#state{meta_sock_pid = MetaSockPid} = State) ->
  case brod_utils:is_pid_alive(MetaSockPid) of
    true ->
      {ok, State};
    false -> % can happen when metadata connection closed
      ClientId = State#state.client_id,
      Endpoints = State#state.bootstrap_endpoints,
      {ok, NewMetaSockPid, ReorderedEndpoints} =
        start_metadata_socket(ClientId, Endpoints, State#state.config),
      {ok, State#state{ bootstrap_endpoints = ReorderedEndpoints
                      , meta_sock_pid       = NewMetaSockPid
                      }}
  end.

%% @private
do_start_producer(TopicName, ProducerConfig, State) ->
  SupPid = State#state.producers_sup,
  F = fun() ->
        brod_producers_sup:start_producer(SupPid, self(),
                                          TopicName, ProducerConfig)
      end,
  do_on_valid_topic(TopicName, State, F).

%% @private
do_start_consumer(TopicName, ConsumerConfig, State) ->
  SupPid = State#state.consumers_sup,
  F = fun() ->
        brod_consumers_sup:start_consumer(SupPid, self(),
                                          TopicName, ConsumerConfig)
      end,
  do_on_valid_topic(TopicName, State, F).

%% @private
do_on_valid_topic(TopicName, State, F) ->
  with_ok(
    validate_topic_existence(TopicName, State, _IsRetry = false),
    fun(ok, NewState) ->
      case F() of
        {ok, _Pid} ->
          {ok, NewState};
        {error, {already_started, _Pid}} ->
          {ok, NewState};
        {error, Reason} ->
          {{error, Reason}, NewState}
      end
    end).

%% @private Catch noproc exit exception when making gen_server:call.
-spec safe_gen_call(pid() | atom(), Call, Timeout) -> Return
        when Call    :: term(),
             Timeout :: infinity | integer(),
             Return  :: ok | {ok, term()} | {error, client_down | term()}.
safe_gen_call(Server, Call, Timeout) ->
  try
    gen_server:call(Server, Call, Timeout)
  catch exit : {noproc, _} ->
    {error, client_down}
  end.

%% @private
-spec kf(kpro:field_name(), kpro:struct()) -> kpro:field_value().
kf(FieldName, Struct) -> kpro:find(FieldName, Struct).

%%%_* Emacs ====================================================================
%%% Local Variables:
%%% allout-layout: t
%%% erlang-indent-level: 2
%%% End:<|MERGE_RESOLUTION|>--- conflicted
+++ resolved
@@ -47,6 +47,8 @@
         , terminate/2
         ]).
 
+-export_type([config/0]).
+
 -include("brod_int.hrl").
 
 -define(DEFAULT_RECONNECT_COOL_DOWN_SECONDS, 1).
@@ -71,39 +73,47 @@
 
 -define(UNKNOWN_TOPIC_CACHE_EXPIRE_SECONDS, 120).
 
--type partition_worker_key() :: ?PRODUCER_KEY(brod:topic(), brod:partition())
-                              | ?CONSUMER_KEY(brod:topic(), brod:partition()).
+-type endpoint() :: brod:endpoint().
+-type client() :: brod:client().
+-type client_id() :: brod:client_id().
+-type topic() :: brod:topic().
+-type partition() :: brod:partition().
+-type config() :: proplists:proplist().
+-type group_id() :: brod:group_id().
+-type hostname() :: brod:hostname().
+-type portnum() :: brod:portnum().
+
+-type partition_worker_key() :: ?PRODUCER_KEY(topic(), partition())
+                              | ?CONSUMER_KEY(topic(), partition()).
 
 -type get_producer_error() :: client_down
                             | {producer_down, noproc}
-                            | {producer_not_found, brod:topic()}
+                            | {producer_not_found, topic()}
                             | { producer_not_found
-                              , brod:topic()
-                              , brod:partition()}.
+                              , topic()
+                              , partition()}.
 
 -type get_consumer_error() :: client_down
                             | {consumer_down, noproc}
-                            | {consumer_not_found, brod:topic()}
-                            | { consumer_not_found
-                              , brod:topic()
-                              , brod:partition()}.
+                            | {consumer_not_found, topic()}
+                            | {consumer_not_found, topic(), partition()}.
 
 -type get_worker_error() :: get_producer_error()
                           | get_consumer_error().
 
 -record(sock,
-        { endpoint :: brod:endpoint()
+        { endpoint :: endpoint()
         , sock_pid :: pid() | dead_socket()
         }).
 
 -record(state,
-        { client_id            :: brod:brod_client_id()
-        , bootstrap_endpoints  :: [brod:endpoint()]
+        { client_id            :: client_id()
+        , bootstrap_endpoints  :: [endpoint()]
         , meta_sock_pid        :: pid() | dead_socket()
         , payload_sockets = [] :: [#sock{}]
         , producers_sup        :: pid()
         , consumers_sup        :: pid()
-        , config               :: brod:client_config()
+        , config               :: config()
         , workers_tab          :: ets:tab()
         }).
 
@@ -111,14 +121,13 @@
 
 %%%_* APIs =====================================================================
 
--spec start_link( [brod:endpoint()]
-                , brod:brod_client_id()
-                , brod:client_config()) -> {ok, pid()} | {error, any()}.
+-spec start_link([endpoint()], client_id(), config()) ->
+        {ok, pid()} | {error, any()}.
 start_link(BootstrapEndpoints, ClientId, Config) when is_atom(ClientId) ->
   Args = {BootstrapEndpoints, ClientId, Config},
   gen_server:start_link({local, ClientId}, ?MODULE, Args, []).
 
--spec stop(brod:client()) -> ok.
+-spec stop(client()) -> ok.
 stop(Client) ->
   Mref = erlang:monitor(process, Client),
   _ = safe_gen_call(Client, stop, infinity),
@@ -131,7 +140,7 @@
 %% The producer is started if auto_start_producers is
 %% enabled in client config.
 %% @end
--spec get_producer(brod:client(), brod:topic(), brod:partition()) ->
+-spec get_producer(client(), topic(), partition()) ->
         {ok, pid()} | {error, get_producer_error()}.
 get_producer(Client, Topic, Partition) ->
   case get_partition_worker(Client, ?PRODUCER_KEY(Topic, Partition)) of
@@ -146,7 +155,7 @@
   end.
 
 %% @doc Get consumer of the given topic-parition.
--spec get_consumer(brod:client(), brod:topic(), brod:partition()) ->
+-spec get_consumer(client(), topic(), partition()) ->
         {ok, pid()} | {error, get_consumer_error()}.
 get_consumer(Client, Topic, Partition) ->
   get_partition_worker(Client, ?CONSUMER_KEY(Topic, Partition)).
@@ -154,8 +163,8 @@
 %% @doc Dynamically start a per-topic producer.
 %% Return ok if the producer is already started.
 %% @end
--spec start_producer(brod:client(), brod:topic(), brod:producer_config()) ->
-                        ok | {error, any()}.
+-spec start_producer(client(), topic(), brod:producer_config()) ->
+        ok | {error, any()}.
 start_producer(Client, TopicName, ProducerConfig) ->
   case get_producer(Client, TopicName, _Partition = 0) of
     {ok, _Pid} ->
@@ -168,14 +177,14 @@
   end.
 
 %% @doc Stop all partition producers of the given topic.
--spec stop_producer(brod:client(), brod:topic()) -> ok | {error, any()}.
+-spec stop_producer(client(), topic()) -> ok | {error, any()}.
 stop_producer(Client, TopicName) ->
   safe_gen_call(Client, {stop_producer, TopicName}, infinity).
 
 %% @doc Dynamically start a topic consumer.
 %% Returns ok if the consumer is already started.
 %% @end.
--spec start_consumer(brod:client(), brod:topic(), brod:consumer_config()) ->
+-spec start_consumer(client(), topic(), brod:consumer_config()) ->
                         ok | {error, any()}.
 start_consumer(Client, TopicName, ConsumerConfig) ->
   case get_consumer(Client, TopicName, _Partition = 0) of
@@ -189,7 +198,7 @@
   end.
 
 %% @doc Stop all partition consumers of the given topic.
--spec stop_consumer(brod:client(), brod:topic()) -> ok | {error, any()}.
+-spec stop_consumer(client(), topic()) -> ok | {error, any()}.
 stop_consumer(Client, TopicName) ->
   safe_gen_call(Client, {stop_consumer, TopicName}, infinity).
 
@@ -201,8 +210,8 @@
 %% If the old connection was dead less than a configurable N seconds ago,
 %% {error, LastReason} is returned.
 %% @end
--spec get_leader_connection(brod:client(), brod:topic(), brod:partition()) ->
-                               {ok, pid()} | {error, any()}.
+-spec get_leader_connection(client(), topic(), partition()) ->
+        {ok, pid()} | {error, any()}.
 get_leader_connection(Client, Topic, Partition) ->
   case get_metadata(Client, Topic) of
     {ok, Metadata} ->
@@ -215,18 +224,13 @@
   end.
 
 %% @doc Get topic metadata, if topic is 'undefined', will fetch ALL metadata.
-<<<<<<< HEAD
 -spec get_metadata(client(), ?undef | topic()) ->
         {ok, kpro:struct()} | {error, any()}.
-=======
--spec get_metadata(brod:client(), ?undef | brod:topic()) ->
-        {ok, kpro_MetadataResponse()} | {error, any()}.
->>>>>>> cfcc63b8
 get_metadata(Client, Topic) ->
   safe_gen_call(Client, {get_metadata, Topic}, infinity).
 
 %% @doc Get number of partitions for a given topic.
--spec get_partitions_count(brod:client(), brod:topic()) ->
+-spec get_partitions_count(client(), topic()) ->
         {ok, pos_integer()} | {error, any()}.
 get_partitions_count(Client, Topic) when is_atom(Client) ->
   %% Ets =:= ClientId
@@ -239,8 +243,8 @@
   end.
 
 %% @doc Get the endpoint of the group coordinator broker.
--spec get_group_coordinator(brod:client(), brod:group_id()) ->
-        {ok, {brod:endpoint(), brod:client_config()}} | {error, any()}.
+-spec get_group_coordinator(client(), group_id()) ->
+        {ok, {endpoint(), config()}} | {error, any()}.
 get_group_coordinator(Client, GroupId) ->
   safe_gen_call(Client, {get_group_coordinator, GroupId}, infinity).
 
@@ -248,7 +252,7 @@
 %% table, then the callers may lookup a producer pid from the table and make
 %% produce requests to the producer process directly.
 %% @end
--spec register_producer(brod:client(), brod:topic(), brod:partition()) -> ok.
+-spec register_producer(client(), topic(), partition()) -> ok.
 register_producer(Client, Topic, Partition) ->
   Producer = self(),
   Key = ?PRODUCER_KEY(Topic, Partition),
@@ -270,7 +274,7 @@
 %% If the old connection was dead less than a configurable N seconds ago,
 %% {error, LastReason} is returned.
 %% @end
--spec get_connection(brod:client(), brod:hostname(), brod:portnum()) ->
+-spec get_connection(client(), hostname(), portnum()) ->
                         {ok, pid()} | {error, any()}.
 get_connection(Client, Host, Port) ->
   safe_gen_call(Client, {get_connection, Host, Port}, infinity).
@@ -417,10 +421,9 @@
 
 %%%_* Internal Functions =======================================================
 
--spec get_partition_worker(brod:client(), partition_worker_key()) ->
+-spec get_partition_worker(client(), partition_worker_key()) ->
         {ok, pid()} | {error, get_worker_error()}.
 get_partition_worker(ClientPid, Key) when is_pid(ClientPid) ->
-  %% TODO: remove this clause when bord:start_link_client/_ is removed.
   case erlang:process_info(ClientPid, registered_name) of
     {registered_name, ClientId} when is_atom(ClientId) ->
       get_partition_worker(ClientId, Key);
@@ -436,10 +439,8 @@
 get_partition_worker(ClientId, Key) when is_atom(ClientId) ->
   lookup_partition_worker(ClientId, ?ETS(ClientId), Key).
 
--spec lookup_partition_worker(brod:client(),
-                              ets:tab(),
-                              partition_worker_key()) ->
-                                 {ok, pid()} | { error, get_worker_error()}.
+-spec lookup_partition_worker(client(), ets:tab(), partition_worker_key()) ->
+        {ok, pid()} | { error, get_worker_error()}.
 lookup_partition_worker(Client, Ets, Key) ->
   try ets:lookup(Ets, Key) of
     [] ->
@@ -458,14 +459,14 @@
       {error, client_down}
   end.
 
--spec find_partition_worker(brod:client(), partition_worker_key()) ->
+-spec find_partition_worker(client(), partition_worker_key()) ->
         {ok, pid()} | {error, get_worker_error()}.
 find_partition_worker(Client, ?PRODUCER_KEY(Topic, Partition)) ->
   find_producer(Client, Topic, Partition);
 find_partition_worker(Client, ?CONSUMER_KEY(Topic, Partition)) ->
   find_consumer(Client, Topic, Partition).
 
--spec find_producer(brod:client(), brod:topic(), brod:partition()) ->
+-spec find_producer(client(), topic(), partition()) ->
         {ok, pid()} | {error, get_producer_error()}.
 find_producer(Client, Topic, Partition) ->
   case safe_gen_call(Client, get_producers_sup_pid, infinity) of
@@ -475,7 +476,7 @@
       {error, Reason}
   end.
 
--spec find_consumer(brod:client(), brod:topic(), brod:partition()) ->
+-spec find_consumer(client(), topic(), partition()) ->
         {ok, pid()} | {error, get_consumer_error()}.
 find_consumer(Client, Topic, Partition) ->
   case safe_gen_call(Client, get_consumers_sup_pid, infinity) of
@@ -485,16 +486,10 @@
       {error, Reason}
   end.
 
-<<<<<<< HEAD
 %% @private
 -spec validate_topic_existence(topic(), state(), boolean()) ->
         {Result, state()} when Result :: ok | {error, any()}.
 validate_topic_existence(Topic, #state{workers_tab = Ets} = State, IsRetry) ->
-=======
--spec validate_topic_existence(brod:topic(), #state{}) -> {Result, #state{}}
-        when Result :: ok | {error, any()}.
-validate_topic_existence(Topic, #state{workers_tab = Ets} = State) ->
->>>>>>> cfcc63b8
   case lookup_partitions_count_cache(Ets, Topic) of
     {ok, _Count} ->
       {ok, State};
@@ -509,7 +504,6 @@
               fun(_, S) -> validate_topic_existence(Topic, S, true) end)
   end.
 
-<<<<<<< HEAD
 %% @private Continue with {{ok, Result}, NewState}
 %% return whatever error immediately.
 %% @end
@@ -527,16 +521,6 @@
 -spec get_metadata_safe(topic(), state()) -> Result
         when Result :: {{ok, kpro:struct()} | {error, any()}, state()}.
 get_metadata_safe(Topic0, #state{config = Config} = State) ->
-=======
--spec do_validate_topic_existence(brod:topic(), #state{}) -> {Result, #state{}}
-        when Result :: ok | {error, any()}.
-do_validate_topic_existence(Topic0, #state{config = Config} = State) ->
-  %% if allow_topic_auto_creation is set 'false', do not try to fetch
-  %% metadata per topic name, fetch all topics instead. As sending
-  %% metadata request with topic name will cause an auto creation of
-  %% the topic in broker if auto.create.topics.enable is set to true
-  %% in broker config.
->>>>>>> cfcc63b8
   Topic =
     case proplists:get_value(allow_topic_auto_creation, Config, true) of
       true  -> Topic0;
@@ -544,14 +528,9 @@
     end,
   do_get_metadata(Topic, State).
 
-<<<<<<< HEAD
 %% @private
 -spec do_get_metadata(?undef | topic(), state()) -> {Result, state()}
         when Result :: {ok, kpro:struct()} | {error, any()}.
-=======
--spec do_get_metadata(?undef | brod:topic(), #state{}) -> {Result, #state{}}
-        when Result :: {ok, kpro_MetadataResponse()} | {error, any()}.
->>>>>>> cfcc63b8
 do_get_metadata(Topic, #state{ client_id   = ClientId
                              , config      = Config
                              , workers_tab = Ets
@@ -577,7 +556,6 @@
       {Result, NewState}
   end.
 
-<<<<<<< HEAD
 %% @private
 -spec do_get_group_coordinator(state(), group_id(), timer:time()) ->
         {Result, state()} when Result :: {ok, endpoint()} | {error, any()}.
@@ -603,10 +581,6 @@
 %% @private
 -spec do_get_connection(state(), hostname(), portnum()) ->
         {state(), Result} when Result :: {ok, pid()} | {error, any()}.
-=======
--spec do_get_connection(#state{}, brod:hostname(), brod:portnum()) ->
-        {#state{}, Result} when Result :: {ok, pid()} | {error, any()}.
->>>>>>> cfcc63b8
 do_get_connection(#state{} = State, Host, Port) ->
   case find_socket(State, Host, Port) of
     {ok, Pid} ->
@@ -615,15 +589,9 @@
       maybe_connect(State, Host, Port, Reason)
   end.
 
-<<<<<<< HEAD
 %% @private
 -spec maybe_connect(state(), hostname(), portnum(), Reason) ->
         {state(), Result} when
-=======
-
--spec maybe_connect(#state{}, brod:hostname(), brod:portnum(), Reason) ->
-        {#state{}, Result} when
->>>>>>> cfcc63b8
           Reason :: not_found | dead_socket(),
           Result :: {ok, pid()} | {error, any()}.
 maybe_connect(State, Host, Port, not_found) ->
@@ -641,12 +609,8 @@
      {State, {error, Reason}}
   end.
 
-<<<<<<< HEAD
 %% @private
 -spec connect(state(), hostname(), portnum()) -> {state(), Result}
-=======
--spec connect(#state{}, brod:hostname(), brod:portnum()) -> {#state{}, Result}
->>>>>>> cfcc63b8
         when Result :: {ok, pid()} | {error, any()}.
 connect(#state{ client_id       = ClientId
               , payload_sockets = Sockets
@@ -700,12 +664,8 @@
 mark_socket_dead(Socket, Reason) ->
   {ok, Socket#sock{sock_pid = ?dead_since(os:timestamp(), Reason)}}.
 
-<<<<<<< HEAD
 %% @private
 -spec find_socket(state(), hostname(), portnum()) ->
-=======
--spec find_socket(#state{}, brod:hostname(), brod:portnum()) ->
->>>>>>> cfcc63b8
         {ok, pid()} %% normal case
       | {error, not_found} %% first call
       | {error, dead_socket()}.
@@ -735,10 +695,8 @@
 %% NOTE: crash in case failed to connect to all of the endpoints.
 %%       should be restarted by supervisor.
 %% @end
--spec start_metadata_socket(brod:brod_client_id(),
-                            [brod:endpoint()],
-                            brod:client_config()) ->
-                               {ok, pid(),  [brod:endpoint()]}.
+-spec start_metadata_socket(client_id(), [endpoint()], config()) ->
+        {ok, pid(),  [endpoint()]}.
 start_metadata_socket(ClientId, [_|_] = Endpoints, Config) ->
   start_metadata_socket(ClientId, Endpoints, Config,
                         _FailedEndpoints = [], _Reason = ?undef).
@@ -776,7 +734,7 @@
 %% @private Get partition counter from cache.
 %% If cache is not hit, send meta data request to retrieve.
 %% @end
--spec get_partitions_count(brod:client(), ets:tab(), brod:topic()) ->
+-spec get_partitions_count(client(), ets:tab(), topic()) ->
         {ok, pos_integer()} | {error, any()}.
 get_partitions_count(Client, Ets, Topic) ->
   case lookup_partitions_count_cache(Ets, Topic) of
@@ -795,12 +753,8 @@
       end
   end.
 
-<<<<<<< HEAD
 %% @private
 -spec lookup_partitions_count_cache(ets:tab(), ?undef | topic()) ->
-=======
--spec lookup_partitions_count_cache(ets:tab(), ?undef | brod:topic()) ->
->>>>>>> cfcc63b8
         {ok, pos_integer()} | {error, any()} | false.
 lookup_partitions_count_cache(_Ets, ?undef) -> false;
 lookup_partitions_count_cache(Ets, Topic) ->
@@ -831,16 +785,10 @@
     false -> {ok, erlang:length(Partitions)}
   end.
 
-<<<<<<< HEAD
-%% @private
--spec maybe_start_producer(client(), topic(), partition(), {error, any()}) ->
+%% @private
+-spec maybe_start_producer(client(), topic(),
+                           partition(), {error, any()}) ->
         ok | {error, any()}.
-=======
--spec maybe_start_producer(brod:client(),
-                           brod:topic(),
-                           brod:partition(),
-                           {error, any()}) -> ok | {error, any()}.
->>>>>>> cfcc63b8
 maybe_start_producer(Client, Topic, Partition, Error) ->
   case safe_gen_call(Client, {auto_start_producer, Topic}, infinity) of
     ok ->
