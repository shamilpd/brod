--- conflicted
+++ resolved
@@ -1,40 +1,12 @@
 %% -*- mode: Erlang; fill-column: 80; -*-
 [{brod,
    [ { clients
-     %% A client manages a set of tcp connections for all producers
-     %% and consumers under its hierarchy.
-     %%
-     %% NOTE: Under one client hierarchy, there should NOT be
-     %%       any topic being consumed by two or more consumers
-     %%       (including group consumers).
-     %%       Start another client otherwise.
+     %% A client manages a set of tcp connections for all
+     %% producers and consumers under its hierarchy.
+     %% see brod_sup.erl for more details about supervision tree
      , [ { brod_client_1
          , [ { endpoints, [{"localhost", 9092}]}
            , { config
-<<<<<<< HEAD
-             , [ {restart_delay_seconds, 10}]
-             }
-           , { producers
-             , [ { <<"brod-test-topic-1">>
-                   , [ {topic_restart_delay_seconds, 10}
-                     , {partition_restart_delay_seconds, 2}
-                     , {required_acks, -1}
-                     ]
-                 }
-               ]
-             }
-           , { consumers
-             , [ { <<"brod-test-topic-1">>
-                   , [ {topic_restart_delay_seconds, 10}
-                     , {partition_restart_delay_seconds, 2}
-                     %% no 'partitions' means 'all partitions'
-                     % , {partitions, [1,2,3]}
-                     , {min_bytes, 0}
-                     , {max_bytes, 1048576}
-                     , {max_wait_time, 1000}
-                     , {sleep_timeout, 1000}
-                     ]
-=======
              , [ {restart_delay_seconds, 10}
                , {auto_start_producers, true}
                , {default_producer_config,
@@ -42,7 +14,6 @@
                   , {partition_restart_delay_seconds, 2}
                   , {required_acks, -1}
                   ]
->>>>>>> 43bfccb2
                  }
                ]
              }
