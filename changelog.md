--- conflicted
+++ resolved
@@ -6,7 +6,8 @@
   - Fix group subscriber duplicated loopback messages (bug)
   - SASL-PLAIN username password in text file
   - Hide SASL-PLAIN password in an anonymous function in `brod_client` state
-<<<<<<< HEAD
+* 2.5.1
+  - Fix ignored commit history when committed offset is 0 (bug)
 * 3.0.0
   * New features
     - New API `brod:connect_group_cordinator` to estabilish a sockt towards group coordinator broker.
@@ -27,7 +28,3 @@
   * Backward-compatible changes
     - `#kafka_message{}` record is extended with new fields `ts_type` and `ts`.
     - `#kafka_message.crc` changed from signed to unsigned integer.
-=======
-* 2.5.1
-  - Fix ignored commit history when committed offset is 0 (bug)
->>>>>>> 4ab2f701
